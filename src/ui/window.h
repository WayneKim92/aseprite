--- conflicted
+++ resolved
@@ -86,11 +86,8 @@
     virtual void onSetText() override;
 
     // New events
-<<<<<<< HEAD
     virtual void onOpen(Event& ev);
-=======
     virtual void onBeforeClose(CloseEvent& ev) {}
->>>>>>> 7d248c33
     virtual void onClose(CloseEvent& ev);
     virtual void onHitTest(HitTestEvent& ev);
     virtual void onWindowResize();
