--- conflicted
+++ resolved
@@ -1931,11 +1931,7 @@
     // Restore overlays in the region that we're going to paint.
     OverlayManager::instance()->restoreOverlappedAreas(paintMsg->rect());
 
-<<<<<<< HEAD
-    os::Surface* surface = display->surface();
-=======
-    os::SurfaceRef surface(base::AddRef(m_display->surface()));
->>>>>>> 55885ee2
+    os::SurfaceRef surface(base::AddRef(display->surface()));
     surface->saveClip();
 
     if (surface->clipRect(paintMsg->rect())) {
