--- conflicted
+++ resolved
@@ -9,12 +9,8 @@
 #include "config.h"
 #endif
 
-<<<<<<< HEAD
 #include "ui/fit_bounds.h"
 
-#include "base/clamp.h"
-=======
->>>>>>> 25fbe786
 #include "gfx/rect.h"
 #include "os/screen.h"
 #include "os/system.h"
@@ -82,14 +78,9 @@
         break;
     }
 
-<<<<<<< HEAD
     gfx::Size displaySize = display->size();
-    bounds.x = base::clamp(bounds.x, 0, displaySize.w-bounds.w);
-    bounds.y = base::clamp(bounds.y, 0, displaySize.h-bounds.h);
-=======
-    bounds.x = std::clamp(bounds.x, 0, ui::display_w()-bounds.w);
-    bounds.y = std::clamp(bounds.y, 0, ui::display_h()-bounds.h);
->>>>>>> 25fbe786
+    bounds.x = std::clamp(bounds.x, 0, displaySize.w-bounds.w);
+    bounds.y = std::clamp(bounds.y, 0, displaySize.h-bounds.h);
 
     if (target.intersects(bounds)) {
       switch (trycount) {
@@ -137,8 +128,8 @@
     if (fitLogic)
       fitLogic(workarea, frame, [](Widget* widget){ return widget->boundsOnScreen(); });
 
-    frame.x = base::clamp(frame.x, workarea.x, workarea.x2() - frame.w);
-    frame.y = base::clamp(frame.y, workarea.y, workarea.y2() - frame.h);
+    frame.x = std::clamp(frame.x, workarea.x, workarea.x2() - frame.w);
+    frame.y = std::clamp(frame.y, workarea.y, workarea.y2() - frame.h);
 
     // Set frame bounds directly
     window->setBounds(gfx::Rect(0, 0, frame.w / scale, frame.h / scale));
@@ -156,8 +147,8 @@
     if (fitLogic)
       fitLogic(displayBounds, frame, [](Widget* widget){ return widget->bounds(); });
 
-    frame.x = base::clamp(frame.x, 0, displayBounds.w - frame.w);
-    frame.y = base::clamp(frame.y, 0, displayBounds.h - frame.h);
+    frame.x = std::clamp(frame.x, 0, displayBounds.w - frame.w);
+    frame.y = std::clamp(frame.y, 0, displayBounds.h - frame.h);
 
     window->setBounds(frame);
   }
