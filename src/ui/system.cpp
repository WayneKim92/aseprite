--- conflicted
+++ resolved
@@ -59,14 +59,9 @@
     if (!mouse_cursor_overlay) {
       ASSERT(mouse_display);
       mouse_cursor_overlay = base::make_ref<Overlay>(
-<<<<<<< HEAD
         mouse_display,
-        mouse_cursor->getSurface(),
+        mouse_cursor->surface(),
         mouse_display->nativeWindow()->pointFromScreen(get_mouse_position()),
-=======
-        mouse_cursor->surface(),
-        get_mouse_position(),
->>>>>>> 5a6bd465
         Overlay::MouseZOrder);
 
       OverlayManager::instance()->addOverlay(mouse_cursor_overlay);
@@ -87,40 +82,21 @@
                                               const Cursor* cursor)
 {
   bool result = false;
-<<<<<<< HEAD
   while (display) {
     os::Window* nativeWindow = display->nativeWindow();
-    if (cursor) {
-      result |= nativeWindow->setNativeMouseCursor(
-        // The surface is already scaled by guiscale()
-        cursor->getSurface().get(),
-        cursor->getFocus(),
-        // We scale the cursor by the os::Display scale
-        nativeWindow->scale() * mouse_cursor_scale);
-    }
-    else if (mouse_cursor_type == kOutsideDisplay) {
-      result |= nativeWindow->setNativeMouseCursor(os::NativeCursor::Arrow);
-    }
-    else {
-      result |= nativeWindow->setNativeMouseCursor(os::NativeCursor::Hidden);
-=======
-
-  // Check if we can use a custom native mouse in this platform
-  if (support_native_custom_cursor &&
-      mouse_display) {
+
     if (cursor && cursor->surface()) {
       // The cursor surface is already scaled by guiscale(), we scale
-      // the cursor by the os::Display scale and mouse scale.
-      const int scale = mouse_display->scale() * mouse_cursor_scale;
+      // the cursor by the os::Window scale and mouse scale.
+      const int scale = nativeWindow->scale() * mouse_cursor_scale;
       if (auto osCursor = cursor->nativeCursor(scale))
-        result = mouse_display->setCursor(osCursor);
+        result |= nativeWindow->setCursor(osCursor);
     }
     else if (mouse_cursor_type == kOutsideDisplay) {
-      result = mouse_display->setCursor(os::NativeCursor::Arrow);
+      result |= nativeWindow->setCursor(os::NativeCursor::Arrow);
     }
     else {
-      result = mouse_display->setCursor(os::NativeCursor::Hidden);
->>>>>>> 5a6bd465
+      result |= nativeWindow->setCursor(os::NativeCursor::Hidden);
     }
     display = display->parentDisplay();
   }
@@ -134,10 +110,10 @@
   while (display) {
     os::Window* nativeWindow = display->nativeWindow();
     if (mouse_cursor_type == kOutsideDisplay) {
-      result |= nativeWindow->setNativeMouseCursor(os::NativeCursor::Arrow);
+      result |= nativeWindow->setCursor(os::NativeCursor::Arrow);
     }
     else {
-      result |= nativeWindow->setNativeMouseCursor(cursor);
+      result |= nativeWindow->setCursor(cursor);
     }
     display = display->parentDisplay();
   }
@@ -201,11 +177,7 @@
 
   // Set native cursor
   if (mouse_display) {
-<<<<<<< HEAD
     bool ok = set_native_cursor_on_all_displays(mouse_display, nativeCursor);
-=======
-    bool ok = mouse_display->setCursor(nativeCursor);
->>>>>>> 5a6bd465
 
     // It looks like the specific native cursor is not supported,
     // so we can should use the internal overlay (even when we
@@ -315,12 +287,8 @@
 {
   if (mouse_cursor_overlay != nullptr && mouse_scares == 0) {
     gfx::Point newPos =
-<<<<<<< HEAD
       mouse_display->nativeWindow()->pointFromScreen(get_mouse_position())
-      - mouse_cursor->getFocus();
-=======
-      get_mouse_position() - mouse_cursor->focus();
->>>>>>> 5a6bd465
+      - mouse_cursor->focus();
 
     if (newPos != mouse_cursor_overlay->position()) {
       mouse_cursor_overlay->moveOverlay(newPos);
