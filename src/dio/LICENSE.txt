<<<<<<< HEAD
Copyright (c) 2018-2020 Igara Studio S.A.
=======
Copyright (c) 2018-2021 Igara Studio S.A.
>>>>>>> 6b2c296e
Copyright (c) 2016-2018 David Capello

Permission is hereby granted, free of charge, to any person obtaining
a copy of this software and associated documentation files (the
"Software"), to deal in the Software without restriction, including
without limitation the rights to use, copy, modify, merge, publish,
distribute, sublicense, and/or sell copies of the Software, and to
permit persons to whom the Software is furnished to do so, subject to
the following conditions:

The above copyright notice and this permission notice shall be
included in all copies or substantial portions of the Software.

THE SOFTWARE IS PROVIDED "AS IS", WITHOUT WARRANTY OF ANY KIND,
EXPRESS OR IMPLIED, INCLUDING BUT NOT LIMITED TO THE WARRANTIES OF
MERCHANTABILITY, FITNESS FOR A PARTICULAR PURPOSE AND
NONINFRINGEMENT. IN NO EVENT SHALL THE AUTHORS OR COPYRIGHT HOLDERS BE
LIABLE FOR ANY CLAIM, DAMAGES OR OTHER LIABILITY, WHETHER IN AN ACTION
OF CONTRACT, TORT OR OTHERWISE, ARISING FROM, OUT OF OR IN CONNECTION
WITH THE SOFTWARE OR THE USE OR OTHER DEALINGS IN THE SOFTWARE.<|MERGE_RESOLUTION|>--- conflicted
+++ resolved
@@ -1,8 +1,4 @@
-<<<<<<< HEAD
-Copyright (c) 2018-2020 Igara Studio S.A.
-=======
 Copyright (c) 2018-2021 Igara Studio S.A.
->>>>>>> 6b2c296e
 Copyright (c) 2016-2018 David Capello
 
 Permission is hereby granted, free of charge, to any person obtaining
