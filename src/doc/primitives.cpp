--- conflicted
+++ resolved
@@ -416,7 +416,6 @@
 
 void remap_image(Image* image, const Remap& remap)
 {
-<<<<<<< HEAD
   ASSERT(image->pixelFormat() == IMAGE_INDEXED ||
          image->pixelFormat() == IMAGE_TILEMAP);
 
@@ -424,28 +423,25 @@
     case IMAGE_INDEXED:
       transform_image<IndexedTraits>(
         image, [&remap](color_t c) -> color_t {
-                 return remap[c];
-               });
+          auto to = remap[c];
+          if (to != Remap::kUnused)
+            return to;
+          else
+            return c;
+        });
       break;
     case IMAGE_TILEMAP:
       transform_image<TilemapTraits>(
         image, [&remap](color_t c) -> color_t {
-                  if (c == notile || remap[c] == Remap::kNoMap)
-                    return notile;
-                  else
-                    return remap[c];
-               });
-      break;
-=======
-  ASSERT(image->pixelFormat() == IMAGE_INDEXED);
-  if (image->pixelFormat() != IMAGE_INDEXED)
-    return;
-
-  for (auto& pixel : LockImageBits<IndexedTraits>(image)) {
-    auto to = remap[pixel];
-    if (to != Remap::kUnused)
-      pixel = to;
->>>>>>> 613cd38d
+          auto to = remap[c];
+          if (c == notile || to == Remap::kNoTile)
+            return notile;
+          else if (to != Remap::kUnused)
+            return to;
+          else
+            return c;
+        });
+      break;
   }
 }
 
