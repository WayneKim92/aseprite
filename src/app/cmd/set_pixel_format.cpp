--- conflicted
+++ resolved
@@ -80,7 +80,6 @@
   if (sprite->pixelFormat() == newFormat)
     return;
 
-<<<<<<< HEAD
   // Calculate the number of images to convert just to show a proper
   // progress bar.
   tile_index nimages = 0;
@@ -93,14 +92,9 @@
   }
 
   SuperDelegate superDel(nimages, delegate);
-=======
-  SuperDelegate superDel(sprite->uniqueCels().size(), delegate);
-  const auto rgbMapFor = sprite->rgbMapForSprite();
->>>>>>> db4504e8
 
   // Convert cel images
   for (Cel* cel : sprite->uniqueCels()) {
-<<<<<<< HEAD
     if (cel->layer()->isTilemap())
       continue;
 
@@ -109,6 +103,7 @@
                  oldImage,
                  cel->frame(),
                  cel->layer()->isBackground(),
+                 mapAlgorithm,
                  toGray,
                  &superDel);
 
@@ -125,28 +120,13 @@
                        oldImage,
                        0,     // TODO select a frame or generate other tilesets?
                        false, // TODO is background? it depends of the layer where this tileset is used
+                       mapAlgorithm,
                        toGray,
                        &superDel);
         }
         superDel.nextImage();
       }
     }
-=======
-    ImageRef old_image = cel->imageRef();
-    ImageRef new_image(
-      render::convert_pixel_format
-      (old_image.get(), nullptr, newFormat,
-       dithering,
-       sprite->rgbMap(cel->frame(), rgbMapFor, mapAlgorithm),
-       sprite->palette(cel->frame()),
-       cel->layer()->isBackground(),
-       old_image->maskColor(),
-       toGray,
-       &superDel));
-
-    m_seq.add(new cmd::ReplaceImage(sprite, old_image, new_image));
-    superDel.nextCel();
->>>>>>> db4504e8
   }
 
   // Set all cels opacity to 100% if we are converting to indexed.
@@ -214,6 +194,7 @@
                                   const doc::ImageRef& oldImage,
                                   const doc::frame_t frame,
                                   const bool isBackground,
+                                  const doc::RgbMapAlgorithm mapAlgorithm,
                                   doc::rgba_to_graya_func toGray,
                                   render::TaskDelegate* delegate)
 {
@@ -224,7 +205,7 @@
     render::convert_pixel_format
     (oldImage.get(), nullptr, m_newFormat,
      dithering,
-     sprite->rgbMap(frame),
+     sprite->rgbMap(frame, sprite->rgbMapForSprite(), mapAlgorithm),
      sprite->palette(frame),
      isBackground,
      oldImage->maskColor(),
