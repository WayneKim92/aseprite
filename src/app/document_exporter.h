/* Aseprite
 * Copyright (C) 2001-2014  David Capello
 *
 * This program is free software; you can redistribute it and/or modify
 * it under the terms of the GNU General Public License as published by
 * the Free Software Foundation; either version 2 of the License, or
 * (at your option) any later version.
 *
 * This program is distributed in the hope that it will be useful,
 * but WITHOUT ANY WARRANTY; without even the implied warranty of
 * MERCHANTABILITY or FITNESS FOR A PARTICULAR PURPOSE.  See the
 * GNU General Public License for more details.
 *
 * You should have received a copy of the GNU General Public License
 * along with this program; if not, write to the Free Software
 * Foundation, Inc., 59 Temple Place, Suite 330, Boston, MA  02111-1307  USA
 */

#ifndef APP_DOCUMENT_EXPORTER_H_INCLUDED
#define APP_DOCUMENT_EXPORTER_H_INCLUDED
#pragma once

#include "base/disable_copying.h"
#include "gfx/fwd.h"

#include <iosfwd>
#include <vector>
#include <string>

namespace doc {
  class Image;
  class Layer;
}

namespace app {
  class Document;

  class DocumentExporter {
  public:
    enum DataFormat {
      JsonDataFormat,
      DefaultDataFormat = JsonDataFormat
    };

    enum TextureFormat {
      JsonTextureFormat,
      DefaultTextureFormat = JsonTextureFormat
    };

    enum ScaleMode {
      DefaultScaleMode
    };

    DocumentExporter();

    void setDataFormat(DataFormat format) {
      m_dataFormat = format;
    }

    void setDataFilename(const std::string& filename) {
      m_dataFilename = filename;
    }

    void setTextureFormat(TextureFormat format) {
      m_textureFormat = format;
    }

    void setTextureFilename(const std::string& filename) {
      m_textureFilename = filename;
    }

    void setTextureWidth(int width) {
      m_textureWidth = width;
    }

    void setTextureHeight(int height) {
      m_textureHeight = height;
    }

    void setTexturePack(bool state) {
      m_texturePack = state;
    }

    void setScale(double scale) {
      m_scale = scale;
    }

    void setScaleMode(ScaleMode mode) {
      m_scaleMode = mode;
    }

    void setIgnoreEmptyCels(bool ignore) {
      m_ignoreEmptyCels = ignore;
    }

<<<<<<< HEAD
    void addDocument(Document* document, doc::Layer* layer = NULL) {
=======
    void setFilenameFormat(const std::string& format) {
      m_filenameFormat = format;
    }

    void addDocument(Document* document, raster::Layer* layer = NULL) {
>>>>>>> 72e2040c
      m_documents.push_back(Item(document, layer));
    }

    void exportSheet();

  private:
    class Sample;
    class Samples;
    class LayoutSamples;
    class SimpleLayoutSamples;
    class BestFitLayoutSamples;

    void captureSamples(Samples& samples);
    Document* createEmptyTexture(const Samples& samples);
    void renderTexture(const Samples& samples, doc::Image* textureImage);
    void createDataFile(const Samples& samples, std::ostream& os, doc::Image* textureImage);
    void renderSample(const Sample& sample, doc::Image* dst, int x, int y);

    class Item {
    public:
      Document* doc;
      doc::Layer* layer;
      Item(Document* doc, doc::Layer* layer)
        : doc(doc), layer(layer) {
      }
    };
    typedef std::vector<Item> Items;

    DataFormat m_dataFormat;
    std::string m_dataFilename;
    TextureFormat m_textureFormat;
    std::string m_textureFilename;
    int m_textureWidth;
    int m_textureHeight;
    bool m_texturePack;
    double m_scale;
    ScaleMode m_scaleMode;
    bool m_ignoreEmptyCels;
    Items m_documents;
    std::string m_filenameFormat;

    DISABLE_COPYING(DocumentExporter);
  };

} // namespace app

#endif<|MERGE_RESOLUTION|>--- conflicted
+++ resolved
@@ -93,15 +93,11 @@
       m_ignoreEmptyCels = ignore;
     }
 
-<<<<<<< HEAD
-    void addDocument(Document* document, doc::Layer* layer = NULL) {
-=======
     void setFilenameFormat(const std::string& format) {
       m_filenameFormat = format;
     }
 
-    void addDocument(Document* document, raster::Layer* layer = NULL) {
->>>>>>> 72e2040c
+    void addDocument(Document* document, doc::Layer* layer = NULL) {
       m_documents.push_back(Item(document, layer));
     }
 
