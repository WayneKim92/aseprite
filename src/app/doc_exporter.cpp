// Aseprite
// Copyright (C) 2018-2020  Igara Studio S.A.
// Copyright (C) 2001-2018  David Capello
//
// This program is distributed under the terms of
// the End-User License Agreement for Aseprite.

#ifdef HAVE_CONFIG_H
#include "config.h"
#endif

#include "app/doc_exporter.h"

#include "app/cmd/set_pixel_format.h"
#include "app/console.h"
#include "app/context.h"
#include "app/doc.h"
#include "app/file/file.h"
#include "app/filename_formatter.h"
#include "app/restore_visible_layers.h"
#include "app/snap_to_grid.h"
#include "app/util/autocrop.h"
#include "base/clamp.h"
#include "base/convert_to.h"
#include "base/fs.h"
#include "base/fstream_path.h"
#include "base/replace_string.h"
#include "base/string.h"
#include "doc/algorithm/shrink_bounds.h"
#include "doc/cel.h"
#include "doc/image.h"
#include "doc/images_map.h"
#include "doc/images_map.h"
#include "doc/layer.h"
#include "doc/palette.h"
#include "doc/primitives.h"
#include "doc/selected_frames.h"
#include "doc/selected_layers.h"
#include "doc/slice.h"
#include "doc/sprite.h"
#include "doc/tag.h"
#include "gfx/packing_rects.h"
#include "gfx/rect_io.h"
#include "gfx/size.h"
#include "render/dithering.h"
#include "render/ordered_dither.h"
#include "render/render.h"
#include "ver/info.h"

#include <algorithm>
#include <cstdio>
#include <fstream>
#include <iomanip>
#include <iostream>
#include <memory>
#include <set>
#include <vector>

#define DX_TRACE(...) // TRACEARGS

using namespace doc;

namespace {

std::string escape_for_json(const std::string& path)
{
  std::string res = path;
  base::replace_string(res, "\\", "\\\\");
  base::replace_string(res, "\"", "\\\"");
  return res;
}

std::ostream& operator<<(std::ostream& os, const doc::UserData& data)
{
  doc::color_t color = data.color();
  if (doc::rgba_geta(color)) {
    os << ", \"color\": \"#"
       << std::hex << std::setfill('0')
       << std::setw(2) << (int)doc::rgba_getr(color)
       << std::setw(2) << (int)doc::rgba_getg(color)
       << std::setw(2) << (int)doc::rgba_getb(color)
       << std::setw(2) << (int)doc::rgba_geta(color)
       << std::dec
       << "\"";
  }
  if (!data.text().empty())
    os << ", \"data\": \"" << escape_for_json(data.text()) << "\"";
  return os;
}

} // anonymous namespace

namespace app {

typedef std::shared_ptr<gfx::Rect> SharedRectPtr;

DocExporter::Item::Item(Doc* doc,
                        const doc::Tag* tag,
                        const doc::SelectedLayers* selLayers,
                        const doc::SelectedFrames* selFrames)
  : doc(doc)
  , tag(tag)
  , selLayers(selLayers ? new doc::SelectedLayers(*selLayers): nullptr)
  , selFrames(selFrames ? new doc::SelectedFrames(*selFrames): nullptr)
{
}

DocExporter::Item::Item(Item&& other)
  : doc(other.doc)
  , tag(other.tag)
  , selLayers(other.selLayers)
  , selFrames(other.selFrames)
{
  other.selLayers = nullptr;
  other.selFrames = nullptr;
}

DocExporter::Item::~Item()
{
  delete selLayers;
  delete selFrames;
}

int DocExporter::Item::frames() const
{
  if (selFrames)
    return selFrames->size();
  else if (tag) {
    int result = tag->toFrame() - tag->fromFrame() + 1;
    return base::clamp(result, 1, doc->sprite()->totalFrames());
  }
  else
    return doc->sprite()->totalFrames();
}

doc::SelectedFrames DocExporter::Item::getSelectedFrames() const
{
  if (selFrames)
    return *selFrames;

  doc::SelectedFrames frames;
  if (tag) {
    frames.insert(base::clamp(tag->fromFrame(), 0, doc->sprite()->lastFrame()),
                  base::clamp(tag->toFrame(), 0, doc->sprite()->lastFrame()));
  }
  else {
    frames.insert(0, doc->sprite()->lastFrame());
  }
  return frames;
}

class DocExporter::Sample {
public:
  Sample(Doc* document, Sprite* sprite, SelectedLayers* selLayers,
         frame_t frame,
         const Tag* tag,
         const std::string& filename,
         const int innerPadding,
         const bool extrude) :
    m_document(document),
    m_sprite(sprite),
    m_selLayers(selLayers),
    m_frame(frame),
    m_tag(tag),
    m_filename(filename),
    m_innerPadding(innerPadding),
    m_extrude(extrude),
    m_isLinked(false),
    m_isDuplicated(false),
    m_originalSize(sprite->width(), sprite->height()),
    m_trimmedBounds(0, 0, sprite->width(), sprite->height()),
    m_inTextureBounds(std::make_shared<gfx::Rect>(0, 0, sprite->width(), sprite->height())) {
  }

  Doc* document() const { return m_document; }
  Sprite* sprite() const { return m_sprite; }
  Layer* layer() const {
    return (m_selLayers && m_selLayers->size() == 1 ? *m_selLayers->begin():
                                                      nullptr);
  }
  const Tag* tag() const { return m_tag; }
  SelectedLayers* selectedLayers() const { return m_selLayers; }
  frame_t frame() const { return m_frame; }
  std::string filename() const { return m_filename; }
  const gfx::Size& originalSize() const { return m_originalSize; }
  const gfx::Rect& trimmedBounds() const { return m_trimmedBounds; }
  const gfx::Rect& inTextureBounds() const { return *m_inTextureBounds; }
  const SharedRectPtr& sharedBounds() const { return m_inTextureBounds; }

  gfx::Size requiredSize() const {
    // if extrude option is enabled, an extra pixel is needed for each side
    // left+right borders and top+bottom borders
    int extraExtrudePixels = m_extrude ? 2 : 0;
    gfx::Size size = m_trimmedBounds.size();
    size.w += 2*m_innerPadding + extraExtrudePixels;
    size.h += 2*m_innerPadding + extraExtrudePixels;
    return size;
  }

  bool trimmed() const {
    return (m_trimmedBounds.x > 0 ||
            m_trimmedBounds.y > 0 ||
            m_trimmedBounds.w != m_originalSize.w ||
            m_trimmedBounds.h != m_originalSize.h);
  }

  void setTrimmedBounds(const gfx::Rect& bounds) {
    // TODO we cannot assign an empty rectangle (samples that are
    // completely trimmed out should be included as a sample of size 1x1)
    ASSERT(!bounds.isEmpty());
    m_trimmedBounds = bounds;
  }

  void setInTextureBounds(const gfx::Rect& bounds) {
    ASSERT(!bounds.isEmpty());
    *m_inTextureBounds = bounds;
  }

  void setSharedBounds(const SharedRectPtr& bounds) {
    m_inTextureBounds = bounds;
  }

  bool isLinked() const { return m_isLinked; }
  bool isDuplicated() const { return m_isDuplicated; }
  bool isEmpty() const {
    // TODO trimmed bounds cannot be empty now (samples that are
    // completely trimmed out are included as a sample of size 1x1)
    ASSERT(!m_trimmedBounds.isEmpty());
    return m_trimmedBounds.isEmpty();
  }

  void setLinked() { m_isLinked = true; }
  void setDuplicated() { m_isDuplicated = true; }

  ImageRef createRender(ImageBufferPtr& imageBuf) {
    ASSERT(m_sprite);

    ImageRef render(
      Image::create(m_sprite->pixelFormat(),
                    m_trimmedBounds.w,
                    m_trimmedBounds.h,
                    imageBuf));
    render->setMaskColor(m_sprite->transparentColor());
    clear_image(render.get(), m_sprite->transparentColor());
    renderSample(render.get(), 0, 0, false);
    return render;
  }

  void renderSample(doc::Image* dst, int x, int y, bool extrude) const {
    RestoreVisibleLayers layersVisibility;
    if (m_selLayers)
      layersVisibility.showSelectedLayers(m_sprite,
                                          *m_selLayers);

    render::Render render;

    // 1) We cannot use the Preferences because this is called from a non-UI thread
    // 2) We should use the new blend mode always when we're saving files
    //render.setNewBlend(Preferences::instance().experimental.newBlend());

    if (extrude) {
      const gfx::Rect& trim = m_trimmedBounds;

      // Displaced position onto the destination texture
      int dx[] = { 0, 1, trim.w+1 };
      int dy[] = { 0, 1, trim.h+1 };

      // Starting point of the area to be copied from the original image
      // taking into account the size of the trimmed sprite
      int srcx[] = { trim.x, trim.x, trim.x2()-1 };
      int srcy[] = { trim.y, trim.y, trim.y2()-1 };

      // Size of the area to be copied from original image, starting at
      // the point (srcx[i], srxy[j])
      int szx[] = { 1, trim.w, 1 };
      int szy[] = { 1, trim.h, 1 };

      // Render a 9-patch image extruding the sample one pixel on each
      // side.
      for (int j=0; j<3; ++j) {
        for (int i=0; i<3; ++i) {
          gfx::Clip clip(x+dx[i], y+dy[j], gfx::RectT<int>(srcx[i], srcy[j], szx[i], szy[j]));
          render.renderSprite(dst, m_sprite, m_frame, clip);
        }
      }
    }
    else {
      gfx::Clip clip(x, y, m_trimmedBounds);
      render.renderSprite(dst, m_sprite, m_frame, clip);
    }
  }

private:
  Doc* m_document;
  Sprite* m_sprite;
  SelectedLayers* m_selLayers;
  frame_t m_frame;
  const Tag* m_tag;
  std::string m_filename;
  int m_innerPadding;
  bool m_extrude;
  bool m_isLinked;
  bool m_isDuplicated;
  gfx::Size m_originalSize;
  gfx::Rect m_trimmedBounds;
  SharedRectPtr m_inTextureBounds;
};

class DocExporter::Samples {
public:
  typedef std::vector<Sample> List;
  typedef List::iterator iterator;
  typedef List::const_iterator const_iterator;

  bool empty() const { return m_samples.empty(); }
  int size() const { return int(m_samples.size()); }

  void addSample(const Sample& sample) {
    m_samples.push_back(sample);
  }

  const Sample& operator[](const size_t i) const {
    return m_samples[i];
  }

  iterator begin() { return m_samples.begin(); }
  iterator end() { return m_samples.end(); }
  const_iterator begin() const { return m_samples.begin(); }
  const_iterator end() const { return m_samples.end(); }

private:
  List m_samples;
};

class DocExporter::LayoutSamples {
public:
  virtual ~LayoutSamples() { }
  virtual void layoutSamples(Samples& samples,
                             int borderPadding,
                             int shapePadding,
                             int& width, int& height,
                             base::task_token& token) = 0;
};

class DocExporter::SimpleLayoutSamples : public DocExporter::LayoutSamples {
public:
  SimpleLayoutSamples(SpriteSheetType type,
                      int maxCols, int maxRows,
                      bool splitLayers, bool splitTags,
                      bool mergeDups)
    : m_type(type)
    , m_maxCols(maxCols)
    , m_maxRows(maxRows)
    , m_splitLayers(splitLayers)
    , m_splitTags(splitTags)
    , m_mergeDups(mergeDups) {
  }

  void layoutSamples(Samples& samples,
                     int borderPadding,
                     int shapePadding,
                     int& width, int& height,
                     base::task_token& token) override {
    DX_TRACE("SimpleLayoutSamples type", (int)m_type, width, height);

    const bool breakBands =
      (m_type == SpriteSheetType::Columns ||
       m_type == SpriteSheetType::Rows);

    const Sprite* oldSprite = nullptr;
    const Layer* oldLayer = nullptr;
    const Tag* oldTag = nullptr;

    doc::ImagesMap duplicates;
    gfx::Point framePt(borderPadding, borderPadding);
    gfx::Size rowSize(0, 0);

    int i = 0;
    int itemInBand = 0;
    int itemsPerBand = -1;
    if (breakBands) {
      if (m_type == SpriteSheetType::Columns && m_maxRows > 0)
        itemsPerBand = m_maxRows;
      if (m_type == SpriteSheetType::Rows && m_maxCols > 0)
        itemsPerBand = m_maxCols;
    }

    for (auto& sample : samples) {
      if (token.canceled())
        return;
      token.set_progress(0.2f + 0.2f * i / samples.size());

      if (sample.isLinked()) {
        ++i;
        continue;
      }

      if (sample.isEmpty()) {
        sample.setInTextureBounds(gfx::Rect(0, 0, 0, 0));
        ++i;
        continue;
      }

      if (m_mergeDups) {
        doc::ImageBufferPtr sampleBuf = std::make_shared<doc::ImageBuffer>();
        doc::ImageRef sampleRender(sample.createRender(sampleBuf));
        auto it = duplicates.find(sampleRender);
        if (it != duplicates.end()) {
          const uint32_t j = it->second;

          sample.setDuplicated();
          sample.setSharedBounds(samples[j].sharedBounds());
          ++i;
          continue;
        }
        else {
          duplicates[sampleRender] = i;
        }
      }

      const Sprite* sprite = sample.sprite();
      const Layer* layer = sample.layer();
      const Tag* tag = sample.tag();
      gfx::Size size = sample.requiredSize();

      if (breakBands && oldSprite) {
        const bool nextBand =
          ((oldSprite != sprite) ||
           (m_splitLayers && oldLayer != layer) ||
           (m_splitTags && oldTag != tag) ||
           (itemInBand == itemsPerBand));

        if (m_type == SpriteSheetType::Columns) {
          // If the user didn't specify a height for the texture, we
          // put each sprite/layer in a different column.
          if (height == 0) {
            // New sprite or layer, go to next column.
            if (nextBand) {
              framePt.x += rowSize.w + shapePadding;
              framePt.y = borderPadding;
              rowSize = size;
              itemInBand = 0;
            }
          }
          // When a texture height is specified, we can put different
          // sprites/layers in each column until we reach the texture
          // bottom-border.
          else if (framePt.y+size.h > height-borderPadding) {
            framePt.x += rowSize.w + shapePadding;
            framePt.y = borderPadding;
            rowSize = size;
          }
        }
        else if (m_type == SpriteSheetType::Rows) {
          // If the user didn't specify a width for the texture, we put
          // each sprite/layer in a different row.
          if (width == 0) {
            // New sprite or layer, go to next row.
            if (nextBand) {
              framePt.x = borderPadding;
              framePt.y += rowSize.h + shapePadding;
              rowSize = size;
              itemInBand = 0;
            }
          }
          // When a texture width is specified, we can put different
          // sprites/layers in each row until we reach the texture
          // right-border.
          else if (framePt.x+size.w > width-borderPadding) {
            framePt.x = borderPadding;
            framePt.y += rowSize.h + shapePadding;
            rowSize = size;
          }
        }
        else {
          ASSERT(false);
        }
      }

      sample.setInTextureBounds(gfx::Rect(framePt, size));

      // Next frame position.
      if (m_type == SpriteSheetType::Vertical ||
          m_type == SpriteSheetType::Columns) {
        framePt.y += size.h + shapePadding;
      }
      else if (m_type == SpriteSheetType::Horizontal ||
               m_type == SpriteSheetType::Rows) {
        framePt.x += size.w + shapePadding;
      }

      rowSize = rowSize.createUnion(size);

      oldSprite = sprite;
      oldLayer = layer;
      oldTag = tag;
      ++itemInBand;
      ++i;
    }

    DX_TRACE("-> SimpleLayoutSamples", width, height);
  }

private:
  SpriteSheetType m_type;
  int m_maxCols;
  int m_maxRows;
  bool m_splitLayers;
  bool m_splitTags;
  bool m_mergeDups;
};

class DocExporter::BestFitLayoutSamples : public DocExporter::LayoutSamples {
public:
  void layoutSamples(Samples& samples,
                     int borderPadding,
                     int shapePadding,
                     int& width, int& height,
                     base::task_token& token) override {
    gfx::PackingRects pr(borderPadding, shapePadding);
    doc::ImagesMap duplicates;

    uint32_t i = 0;
    for (auto& sample : samples) {
      if (token.canceled())
        return;
      token.set_progress_range(0.2f, 0.3f);
      token.set_progress(float(i) / samples.size());

      if (sample.isLinked() ||
          sample.isEmpty()) {
        ++i;
        continue;
      }

      // We have to use one ImageBuffer for each image because we're
      // going to store all images in the "duplicates" map.
      doc::ImageBufferPtr sampleBuf = std::make_shared<doc::ImageBuffer>();
      doc::ImageRef sampleRender(sample.createRender(sampleBuf));
      auto it = duplicates.find(sampleRender);
      if (it != duplicates.end()) {
        const uint32_t j = it->second;

        sample.setDuplicated();
        sample.setSharedBounds(samples[j].sharedBounds());
      }
      else {
        duplicates[sampleRender] = i;
        pr.add(sample.requiredSize());
      }
      ++i;
    }

    token.set_progress_range(0.3f, 0.4f);
    if (width == 0 || height == 0) {
      gfx::Size sz = pr.bestFit(token, width, height);
      width = sz.w;
      height = sz.h;
    }
    else {
      pr.pack(gfx::Size(width, height), token);
    }
    token.set_progress_range(0.0f, 1.0f);

    auto it = pr.begin();
    for (auto& sample : samples) {
      if (sample.isLinked() ||
          sample.isDuplicated() ||
          sample.isEmpty())
        continue;

      ASSERT(it != pr.end());
      sample.setInTextureBounds(*(it++));
    }
  }
};

DocExporter::DocExporter()
  : m_docBuf(std::make_shared<doc::ImageBuffer>())
  , m_sampleBuf(std::make_shared<doc::ImageBuffer>())
{
  m_cache.spriteId = doc::NullId;
  reset();
}

void DocExporter::reset()
{
  m_sheetType = SpriteSheetType::None;
  m_dataFormat = SpriteSheetDataFormat::Default;
  m_dataFilename.clear();
  m_textureFilename.clear();
  m_filenameFormat.clear();
  m_textureWidth = 0;
  m_textureHeight = 0;
  m_textureColumns = 0;
  m_textureRows = 0;
  m_borderPadding = 0;
  m_shapePadding = 0;
  m_innerPadding = 0;
  m_ignoreEmptyCels = false;
  m_mergeDuplicates = false;
  m_trimSprite = false;
  m_trimCels = false;
  m_trimByGrid = false;
  m_extrude = false;
  m_splitLayers = false;
  m_splitTags = false;
  m_listTags = false;
  m_listLayers = false;
  m_listSlices = false;
  m_documents.clear();
  m_tagDelta.clear();
}

void DocExporter::setDocImageBuffer(const doc::ImageBufferPtr& docBuf)
{
  m_docBuf = docBuf;
}

Doc* DocExporter::exportSheet(Context* ctx, base::task_token& token)
{
  // We output the metadata to std::cout if the user didn't specify a file.
  std::ofstream fos;
  std::streambuf* osbuf = nullptr;
  if (m_dataFilename.empty()) {
    // Redirect to stdout if we are running in batch mode
    if (!ctx->isUIAvailable())
      osbuf = std::cout.rdbuf();
  }
  else {
    // Make missing directories for the json file
    {
      std::string dir = base::get_file_path(m_dataFilename);
      try {
        if (!base::is_directory(dir))
          base::make_all_directories(dir);
      }
      catch (const std::exception& ex) {
        Console console;
        console.printf("Error creating directory \"%s\"\n%s",
                       dir.c_str(), ex.what());
      }
    }

    fos.open(FSTREAM_PATH(m_dataFilename), std::ios::out);
    osbuf = fos.rdbuf();
  }
  std::ostream os(osbuf);

  // Steps for sheet construction:
  // 1) Capture the samples (each sprite+frame pair)
  Samples samples;
  captureSamples(samples, token);
  if (samples.empty()) {
    if (!ctx->isUIAvailable()) {
      Console console;
      console.printf("No documents to export");
    }
    return nullptr;
  }
  if (token.canceled())
    return nullptr;
  token.set_progress(0.2f);

  // 2) Layout those samples in a texture field.
  layoutSamples(samples, token);
  if (token.canceled())
    return nullptr;
  token.set_progress(0.4f);

  // 3) Create and render the texture.
  std::unique_ptr<Doc> textureDocument(
    createEmptyTexture(samples, token));
  if (token.canceled())
    return nullptr;
  token.set_progress(0.6f);

  Sprite* texture = textureDocument->sprite();
  Image* textureImage = texture->root()->firstLayer()
    ->cel(frame_t(0))->image();

  renderTexture(ctx, samples, textureImage, token);
  if (token.canceled())
    return nullptr;
  token.set_progress(0.8f);

  // Trim texture
  if (m_trimSprite || m_trimCels)
    trimTexture(samples, texture);
  token.set_progress(0.9f);

  // Save the metadata.
  if (osbuf)
    createDataFile(samples, os, texture);
  token.set_progress(0.95f);

  // Save the image files.
  if (!m_textureFilename.empty()) {
    DX_TRACE("DocExporter::exportSheet", m_textureFilename);
    textureDocument->setFilename(m_textureFilename.c_str());
    int ret = save_document(ctx, textureDocument.get());
    if (ret == 0)
      textureDocument->markAsSaved();
  }

  token.set_progress(1.0f);

  return textureDocument.release();
}

gfx::Size DocExporter::calculateSheetSize()
{
  base::task_token token;
  Samples samples;
  captureSamples(samples, token);
  layoutSamples(samples, token);
  return calculateSheetSize(samples, token);
}

void DocExporter::addDocument(
  Doc* doc,
  const doc::Tag* tag,
  const doc::SelectedLayers* selLayers,
  const doc::SelectedFrames* selFrames)
{
  DX_TRACE("DocExporter::addDocument doc=", doc, "tag=", tag);

  m_documents.push_back(Item(doc, tag, selLayers, selFrames));
}

int DocExporter::addDocumentSamples(
  Doc* doc,
  const doc::Tag* thisTag,
  const bool splitLayers,
  const bool splitTags,
  const doc::SelectedLayers* selLayers,
  const doc::SelectedFrames* selFrames)
{
  DX_TRACE("DocExporter::addDocumentSamples");

  std::vector<const Tag*> tags;

  if (thisTag)
    tags.push_back(thisTag);
  else if (splitTags) {
    if (selFrames) {
      const Tag* oldTag = nullptr;
      for (frame_t frame : *selFrames) {
        const Tag* tag = doc->sprite()->tags().innerTag(frame);
        if (oldTag != tag) {
          oldTag = tag;
          // Do not include untagged frames
          if (tag)
            tags.push_back(tag);
        }
      }
    }
    else {
      for (const Tag* tag : doc->sprite()->tags())
        tags.push_back(tag);
    }
    if (tags.empty())
      tags.push_back(nullptr);
  }
  else {
    tags.push_back(nullptr);
  }

  doc::SelectedFrames selFramesTmp;
  int items = 0;
  for (const Tag* tag : tags) {
    const doc::SelectedFrames* thisSelFrames = nullptr;

    if (selFrames) {
      if (tag) {
        selFramesTmp.clear();
        for (frame_t frame=tag->fromFrame(); frame<=tag->toFrame(); ++frame) {
          if (selFrames->contains(frame))
            selFramesTmp.insert(frame);
        }
        thisSelFrames = &selFramesTmp;
      }
      else {
        selFramesTmp = *selFrames;
        thisSelFrames = &selFramesTmp;
      }
    }
    else if (tag) {
      ASSERT(tag);
      selFramesTmp.clear();
      selFramesTmp.insert(tag->fromFrame(),
                          tag->toFrame());
      thisSelFrames = &selFramesTmp;
    }

    if (splitLayers) {
      if (selLayers) {
        for (auto layer : selLayers->toAllLayersList()) {
          if (layer->isGroup()) // Ignore groups
            continue;

          SelectedLayers oneLayer;
          oneLayer.insert(layer);
          addDocument(doc, tag, &oneLayer, thisSelFrames);
          ++items;
        }
      }
      else {
        for (auto layer : doc->sprite()->allVisibleLayers()) {
          if (layer->isGroup()) // Ignore groups
            continue;

          SelectedLayers oneLayer;
          oneLayer.insert(layer);
          addDocument(doc, tag, &oneLayer, thisSelFrames);
          ++items;
        }
      }
    }
    else {
      addDocument(doc, tag, selLayers, thisSelFrames);
      ++items;
    }
  }
  return std::max(1, items);
}

void DocExporter::captureSamples(Samples& samples,
                                 base::task_token& token)
{
  DX_TRACE("DX: Capture samples");

  for (auto& item : m_documents) {
    if (token.canceled())
      return;

    Doc* doc = item.doc;
    Sprite* sprite = doc->sprite();
    Layer* layer = (item.selLayers && item.selLayers->size() == 1 ?
                    *item.selLayers->begin(): nullptr);
    const Tag* tag = item.tag;
    int frames = item.frames();

    DX_TRACE("DX: - Item:", doc->filename(),
             "Frames:", frames,
             "Layer:", layer ? layer->name(): "-",
             "Tag:", tag ? tag->name(): "-");

    std::string format = m_filenameFormat;
    if (format.empty()) {
      format = get_default_filename_format_for_sheet(
        doc->filename(),
        (frames > 1),                   // Has frames
        (layer != nullptr),             // Has layer
        (tag != nullptr));              // Has tag
    }

    gfx::Rect spriteBounds = sprite->bounds();
    if (m_trimSprite) {
      if (m_cache.spriteId == sprite->id() &&
          m_cache.spriteVer == sprite->version() &&
          m_cache.trimmedByGrid == m_trimByGrid) {
        spriteBounds = m_cache.trimmedBounds;
      }
      else {
        spriteBounds = get_trimmed_bounds(sprite, m_trimByGrid);
        if (spriteBounds.isEmpty())
          spriteBounds = gfx::Rect(0, 0, 1, 1);

        // Cache trimmed bounds so we don't have to recalculate them
        // in the next iteration/preview.
        m_cache.spriteId = sprite->id();
        m_cache.spriteVer = sprite->version();
        m_cache.trimmedByGrid = m_trimByGrid;
        m_cache.trimmedBounds = spriteBounds;
      }
    }

    frame_t outputFrame = 0;
    for (frame_t frame : item.getSelectedFrames()) {
      if (token.canceled())
        return;

      const Tag* innerTag = (tag ? tag: sprite->tags().innerTag(frame));
      const Tag* outerTag = sprite->tags().outerTag(frame);
      FilenameInfo fnInfo;
      fnInfo
        .filename(doc->filename())
        .layerName(layer ? layer->name(): "")
        .groupName(layer && layer->parent() != sprite->root() ? layer->parent()->name(): "")
        .innerTagName(innerTag ? innerTag->name(): "")
        .outerTagName(outerTag ? outerTag->name(): "")
        .frame(outputFrame)
        .tagFrame(innerTag ? frame - innerTag->fromFrame():
                             outputFrame);
      ++outputFrame;

      std::string filename = filename_formatter(format, fnInfo);

      Sample sample(
        doc, sprite, item.selLayers, frame, innerTag,
        filename, m_innerPadding, m_extrude);
      Cel* cel = nullptr;
      Cel* link = nullptr;
      bool done = false;

      if (layer && layer->isImage()) {
        cel = layer->cel(frame);
        if (cel)
          link = cel->link();
      }

      // Re-use linked samples
      if (link && m_mergeDuplicates) {
        for (const Sample& other : samples) {
          if (token.canceled())
            return;

          if (other.sprite() == sprite &&
              other.layer() == layer &&
              other.frame() == link->frame()) {
            ASSERT(!other.isLinked());

            sample.setLinked();
            sample.setSharedBounds(other.sharedBounds());
            done = true;
            break;
          }
        }
        // "done" variable can be false here, e.g. when we export a
        // frame tag and the first linked cel is outside the tag range.
        ASSERT(done || (!done && tag));
      }

      bool alreadyTrimmed = false;
      if (!done && (m_ignoreEmptyCels || m_trimCels)) {
        // Ignore empty cels
        if (layer && layer->isImage() && !cel && m_ignoreEmptyCels)
          continue;

        ImageRef sampleRender(sample.createRender(m_sampleBuf));

        gfx::Rect frameBounds;
        doc::color_t refColor = 0;

        if (m_trimCels) {
          if ((layer &&
               layer->isBackground()) ||
              (!layer &&
               sprite->backgroundLayer() &&
               sprite->backgroundLayer()->isVisible())) {
            refColor = get_pixel(sampleRender.get(), 0, 0);
          }
          else {
            refColor = sprite->transparentColor();
          }
        }
        else if (m_ignoreEmptyCels)
          refColor = sprite->transparentColor();

        if (!algorithm::shrink_bounds(sampleRender.get(), spriteBounds, frameBounds, refColor)) {
          // If shrink_bounds() returns false, it's because the whole
          // image is transparent (equal to the mask color).

          // Should we ignore this empty frame? (i.e. don't include
          // the frame in the sprite sheet)
          if (m_ignoreEmptyCels) {
            for (Tag* tag : sprite->tags()) {
              auto& delta = m_tagDelta[tag->id()];

              if (frame < tag->fromFrame()) --delta.first;
              if (frame <= tag->toFrame()) --delta.second;
            }
            continue;
          }

          // Create an entry with Size(1, 1) for this completely
          // trimmed frame anyway so we conserve the frame information
          // (position and duration of the frame in the JSON data, and
          // the relative position of the frame in frame tags).
          sample.setTrimmedBounds(frameBounds = gfx::Rect(0, 0, 1, 1));
        }

        if (m_trimCels) {
          // TODO merge this code with the code in DocApi::trimSprite()
          if (m_trimByGrid) {
            const gfx::Rect& gridBounds = doc->sprite()->gridBounds();
            gfx::Point posTopLeft =
              snap_to_grid(gridBounds,
                           frameBounds.origin(),
                           PreferSnapTo::FloorGrid);
            gfx::Point posBottomRight =
              snap_to_grid(gridBounds,
                           frameBounds.point2(),
                           PreferSnapTo::CeilGrid);
            frameBounds = gfx::Rect(posTopLeft, posBottomRight);
          }
          sample.setTrimmedBounds(frameBounds);
          alreadyTrimmed = true;
        }
      }
      if (!alreadyTrimmed && m_trimSprite)
        sample.setTrimmedBounds(spriteBounds);

      samples.addSample(sample);

      DX_TRACE("DX:   - Sample:",
               sample.document()->filename(),
               "Layer:", sample.layer() ? sample.layer()->name(): "-",
               "TrimmedBounds:", sample.trimmedBounds(),
               "InTextureBounds:", sample.inTextureBounds());
    }
  }
}

void DocExporter::layoutSamples(Samples& samples,
                                base::task_token& token)
{
  int width = m_textureWidth;
  int height = m_textureHeight;

  switch (m_sheetType) {
    case SpriteSheetType::Packed: {
      BestFitLayoutSamples layout;
      layout.layoutSamples(
        samples, m_borderPadding, m_shapePadding,
        width, height, token);
      break;
    }
    default: {
      SimpleLayoutSamples layout(
        m_sheetType,
        m_textureColumns, m_textureRows,
        m_splitLayers, m_splitTags,
        m_mergeDuplicates);
      layout.layoutSamples(
        samples, m_borderPadding, m_shapePadding,
        width, height, token);
      break;
    }
  }
}

gfx::Size DocExporter::calculateSheetSize(const Samples& samples,
                                          base::task_token& token) const
{
  DX_TRACE("DX: calculateSheetSize predefined texture size",
           m_textureWidth, m_textureHeight);

  gfx::Rect fullTextureBounds(0, 0, m_textureWidth, m_textureHeight);

  for (const auto& sample : samples) {
    if (token.canceled())
      return gfx::Size(0, 0);

    if (sample.isLinked() ||
        sample.isDuplicated() ||
        sample.isEmpty())
      continue;

    gfx::Rect sampleBounds = sample.inTextureBounds();

    // If the user specified a fixed sprite sheet size, we add the
    // border padding in the sample size to do an union between
    // fullTextureBounds and sample's inTextureBounds (generally, it
    // shouldn't make fullTextureBounds bigger).
    if (m_textureWidth > 0) sampleBounds.w += m_borderPadding;
    if (m_textureHeight > 0) sampleBounds.h += m_borderPadding;

    fullTextureBounds |= sampleBounds;
  }

  // If the user didn't specified the sprite sheet size, the border is
  // added right here (the left/top border padding should be added by
  // the DocExporter::LayoutSamples() impl).
  if (m_textureWidth == 0) fullTextureBounds.w += m_borderPadding;
  if (m_textureHeight == 0) fullTextureBounds.h += m_borderPadding;

  DX_TRACE("DX: calculateSheetSize -> ",
           fullTextureBounds.x+fullTextureBounds.w,
           fullTextureBounds.y+fullTextureBounds.h);

  return gfx::Size(fullTextureBounds.x+fullTextureBounds.w,
                   fullTextureBounds.y+fullTextureBounds.h);
}

Doc* DocExporter::createEmptyTexture(const Samples& samples,
                                     base::task_token& token) const
{
  ColorMode colorMode = ColorMode::INDEXED;
  Palette* palette = nullptr;
  int maxColors = 256;
  gfx::ColorSpacePtr colorSpace;
  color_t transparentColor = 0;

  for (const auto& sample : samples) {
    if (token.canceled())
      return nullptr;

    if (sample.isLinked() ||
        sample.isDuplicated() ||
        sample.isEmpty())
      continue;

    // TODO throw a warning if samples contain different color spaces
    if (!colorSpace) {
      if (sample.sprite())
        colorSpace = sample.sprite()->colorSpace();
    }

    // We try to render an indexed image. But if we find a sprite with
    // two or more palettes, or two of the sprites have different
    // palettes, we've to use RGB format.
    if (colorMode == ColorMode::INDEXED) {
      if (sample.sprite()->colorMode() != ColorMode::INDEXED) {
        colorMode = ColorMode::RGB;
      }
      else if (sample.sprite()->getPalettes().size() > 1) {
        colorMode = ColorMode::RGB;
      }
      else if (palette &&
               palette->countDiff(sample.sprite()->palette(frame_t(0)),
                                  nullptr, nullptr) > 0) {
        colorMode = ColorMode::RGB;
      }
      else if (!palette) {
        palette = sample.sprite()->palette(frame_t(0));
        transparentColor = sample.sprite()->transparentColor();
      }
    }
  }

  gfx::Size textureSize = calculateSheetSize(samples, token);
  if (token.canceled())
    return nullptr;

  std::unique_ptr<Sprite> sprite(
    Sprite::MakeStdSprite(
      ImageSpec(colorMode,
                std::max(textureSize.w, m_textureWidth),
                std::max(textureSize.h, m_textureHeight),
                transparentColor,
                (colorSpace ? colorSpace: gfx::ColorSpace::MakeNone())),
      maxColors,
      m_docBuf));

  if (palette)
    sprite->setPalette(palette, false);

  std::unique_ptr<Doc> document(new Doc(sprite.get()));
  sprite.release();

  return document.release();
}

void DocExporter::renderTexture(Context* ctx,
                                const Samples& samples,
                                Image* textureImage,
                                base::task_token& token) const
{
  textureImage->clear(0);

  int i = 0;
  for (const auto& sample : samples) {
    if (token.canceled())
      return;
    token.set_progress(0.6f + 0.2f * i / int(samples.size()));

    if (sample.isLinked() ||
        sample.isDuplicated() ||
        sample.isEmpty()) {
      ++i;
      continue;
    }

    // Make the sprite compatible with the texture so the render()
    // works correctly.
    if (sample.sprite()->pixelFormat() != textureImage->pixelFormat()) {
      cmd::SetPixelFormat(
        sample.sprite(),
        textureImage->pixelFormat(),
        render::Dithering(),
<<<<<<< HEAD
        nullptr, // toGray is not needed because the texture is Indexed or RGB
        nullptr) // TODO add a delegate to show progress
=======
        Sprite::DefaultRgbMapAlgorithm(), // TODO add rgbmap algorithm preference
        nullptr)                // TODO add a delegate to show progress
>>>>>>> e7b955a0
        .execute(ctx);
    }

    sample.renderSample(
      textureImage,
      sample.inTextureBounds().x+m_innerPadding,
      sample.inTextureBounds().y+m_innerPadding,
      m_extrude);
    ++i;
  }
}

void DocExporter::trimTexture(const Samples& samples,
                              doc::Sprite* texture) const
{
  if (m_textureWidth > 0 && m_textureHeight > 0)
    return;

  gfx::Size size = texture->size();
  gfx::Rect bounds(0, 0, 1, 1);

  for (const auto& sample : samples) {
    if (sample.isLinked() ||
        sample.isDuplicated() ||
        sample.isEmpty())
      continue;

    bounds |= sample.inTextureBounds();
  }

  if (m_textureWidth == 0) {
    ASSERT(size.w >= bounds.w);
    size.w = bounds.w;
  }
  if (m_textureHeight == 0) {
    ASSERT(size.h >= bounds.h);
    size.h = bounds.h;
  }

  texture->setSize(m_textureWidth > 0 ? m_textureWidth: size.w,
                   m_textureHeight > 0 ? m_textureHeight: size.h);
}

void DocExporter::createDataFile(const Samples& samples,
                                 std::ostream& os,
                                 doc::Sprite* texture)
{
  std::string frames_begin;
  std::string frames_end;
  bool filename_as_key = false;
  bool filename_as_attr = false;
  int nonExtrudedPosition = 0;
  int nonExtrudedSize = 0;

  // if the the image was extruded then the exported meta-information (JSON)
  // should inform where start the real image (+1 displaced) and its
  // size (-2 pixels: one per each dimension compared the extruded image)
  if (m_extrude) {
    nonExtrudedPosition += 1;
    nonExtrudedSize -= 2;
  }

  // TODO we should use some string templates system here
  switch (m_dataFormat) {
    case SpriteSheetDataFormat::JsonHash:
      frames_begin = "{";
      frames_end = "}";
      filename_as_key = true;
      filename_as_attr = false;
      break;
    case SpriteSheetDataFormat::JsonArray:
      frames_begin = "[";
      frames_end = "]";
      filename_as_key = false;
      filename_as_attr = true;
      break;
  }

  os << "{ \"frames\": " << frames_begin << "\n";
  for (Samples::const_iterator
         it = samples.begin(),
         end = samples.end(); it != end; ) {
    const Sample& sample = *it;
    gfx::Size srcSize = sample.originalSize();
    gfx::Rect spriteSourceBounds = sample.trimmedBounds();
    gfx::Rect frameBounds = sample.inTextureBounds();

    if (filename_as_key)
      os << "   \"" << escape_for_json(sample.filename()) << "\": {\n";
    else if (filename_as_attr)
      os << "   {\n"
         << "    \"filename\": \"" << escape_for_json(sample.filename()) << "\",\n";

    os << "    \"frame\": { "
       << "\"x\": " << frameBounds.x + nonExtrudedPosition << ", "
       << "\"y\": " << frameBounds.y + nonExtrudedPosition << ", "
       << "\"w\": " << frameBounds.w + nonExtrudedSize << ", "
       << "\"h\": " << frameBounds.h + nonExtrudedSize << " },\n"
       << "    \"rotated\": false,\n"
       << "    \"trimmed\": " << (sample.trimmed() ? "true": "false") << ",\n"
       << "    \"spriteSourceSize\": { "
       << "\"x\": " << spriteSourceBounds.x << ", "
       << "\"y\": " << spriteSourceBounds.y << ", "
       << "\"w\": " << spriteSourceBounds.w << ", "
       << "\"h\": " << spriteSourceBounds.h << " },\n"
       << "    \"sourceSize\": { "
       << "\"w\": " << srcSize.w << ", "
       << "\"h\": " << srcSize.h << " },\n"
       << "    \"duration\": " << sample.sprite()->frameDuration(sample.frame()) << "\n"
       << "   }";

    if (++it != samples.end())
      os << ",\n";
    else
      os << "\n";
  }
  os << " " << frames_end;

  // "meta" property
  os << ",\n"
     << " \"meta\": {\n"
     << "  \"app\": \"" << get_app_url() << "\",\n"
     << "  \"version\": \"" << get_app_version() << "\",\n";

  if (!m_textureFilename.empty())
    os << "  \"image\": \""
       << escape_for_json(base::get_file_name(m_textureFilename)).c_str()
       << "\",\n";

  os << "  \"format\": \"" << (texture->pixelFormat() == IMAGE_RGB ? "RGBA8888": "I8") << "\",\n"
     << "  \"size\": { "
     << "\"w\": " << texture->width() << ", "
     << "\"h\": " << texture->height() << " },\n"
     << "  \"scale\": \"1\"";

  // meta.frameTags
  if (m_listTags) {
    os << ",\n"
       << "  \"frameTags\": ["; // TODO rename this someday in the future

    std::set<doc::ObjectId> includedSprites;

    bool firstTag = true;
    for (auto& item : m_documents) {
      Doc* doc = item.doc;
      Sprite* sprite = doc->sprite();

      // Avoid including tags two or more times in the list (e.g. when
      // -split-layers is specified, several calls of addDocument()
      // are used for each layer, so we have to avoid iterating the
      // same sprite several times)
      if (includedSprites.find(sprite->id()) != includedSprites.end())
        continue;
      includedSprites.insert(sprite->id());

      for (Tag* tag : sprite->tags()) {
        if (firstTag)
          firstTag = false;
        else
          os << ",";

        std::pair<int, int> delta(0, 0);
        if (!m_tagDelta.empty())
          delta = m_tagDelta[tag->id()];

        os << "\n   { \"name\": \"" << escape_for_json(tag->name()) << "\","
           << " \"from\": " << (tag->fromFrame()+delta.first) << ","
           << " \"to\": " << (tag->toFrame()+delta.second) << ","
           << " \"direction\": \"" << escape_for_json(convert_anidir_to_string(tag->aniDir())) << "\" }";
      }
    }
    os << "\n  ]";
  }

  // meta.layers
  if (m_listLayers) {
    LayerList metaLayers;
    for (auto& item : m_documents) {
      Doc* doc = item.doc;
      Sprite* sprite = doc->sprite();
      Layer* root = sprite->root();

      LayerList layers;
      if (item.selLayers)
        layers = item.selLayers->toLayerList();
      else
        layers = sprite->allVisibleLayers();

      for (Layer* layer : layers) {
        // If this layer is inside a group, check that the group will
        // be included in the meta data too.
        Layer* group = layer->parent();
        int pos = int(metaLayers.size());
        while (group && group != root) {
          if (std::find(metaLayers.begin(), metaLayers.end(), group) == metaLayers.end()) {
            metaLayers.insert(metaLayers.begin()+pos, group);
          }
          group = group->parent();
        }
        // Insert the layer
        if (std::find(metaLayers.begin(), metaLayers.end(), layer) == metaLayers.end()) {
          metaLayers.push_back(layer);
        }
      }
    }

    bool firstLayer = true;
    os << ",\n"
       << "  \"layers\": [";
    for (Layer* layer : metaLayers) {
      if (firstLayer)
        firstLayer = false;
      else
        os << ",";
      os << "\n   { \"name\": \"" << escape_for_json(layer->name()) << "\"";

      if (layer->parent() != layer->sprite()->root())
        os << ", \"group\": \"" << escape_for_json(layer->parent()->name()) << "\"";

      if (LayerImage* layerImg = dynamic_cast<LayerImage*>(layer)) {
        os << ", \"opacity\": " << layerImg->opacity()
           << ", \"blendMode\": \"" << blend_mode_to_string(layerImg->blendMode()) << "\"";
      }
      os << layer->userData();

      // Cels
      CelList cels;
      layer->getCels(cels);
      bool someCelWithData = false;
      for (const Cel* cel : cels) {
        if (!cel->data()->userData().isEmpty()) {
          someCelWithData = true;
          break;
        }
      }

      if (someCelWithData) {
        bool firstCel = true;

        os << ", \"cels\": [";
        for (const Cel* cel : cels) {
          if (!cel->data()->userData().isEmpty()) {
            if (firstCel)
              firstCel = false;
            else
              os << ", ";

            os << "{ \"frame\": " << cel->frame()
               << cel->data()->userData()
               << " }";
          }
        }
        os << "]";
      }

      os << " }";
    }
    os << "\n  ]";
  }

  // meta.slices
  if (m_listSlices) {
    os << ",\n"
       << "  \"slices\": [";

    std::set<doc::ObjectId> includedSprites;

    bool firstSlice = true;
    for (auto& item : m_documents) {
      Doc* doc = item.doc;
      Sprite* sprite = doc->sprite();

      // Avoid including slices two or more times in the list
      // (e.g. when -split-layers is specified, several calls of
      // addDocument() are used for each layer, so we have to avoid
      // iterating the same sprite several times)
      if (includedSprites.find(sprite->id()) != includedSprites.end())
        continue;
      includedSprites.insert(sprite->id());

      // TODO add possibility to export some slices

      for (Slice* slice : sprite->slices()) {
        if (firstSlice)
          firstSlice = false;
        else
          os << ",";
        os << "\n   { \"name\": \"" << escape_for_json(slice->name()) << "\""
           << slice->userData();

        // Keys
        if (!slice->empty()) {
          bool firstKey = true;

          os << ", \"keys\": [";
          for (const auto& key : *slice) {
            if (firstKey)
              firstKey = false;
            else
              os << ", ";

            const SliceKey* sliceKey = key.value();

            os << "{ \"frame\": " << key.frame() << ", "
               << "\"bounds\": {"
               << "\"x\": " << sliceKey->bounds().x << ", "
               << "\"y\": " << sliceKey->bounds().y << ", "
               << "\"w\": " << sliceKey->bounds().w << ", "
               << "\"h\": " << sliceKey->bounds().h << " }";

            if (!sliceKey->center().isEmpty()) {
              os << ", \"center\": {"
                 << "\"x\": " << sliceKey->center().x << ", "
                 << "\"y\": " << sliceKey->center().y << ", "
                 << "\"w\": " << sliceKey->center().w << ", "
                 << "\"h\": " << sliceKey->center().h << " }";
            }

            if (sliceKey->hasPivot()) {
              os << ", \"pivot\": {"
                 << "\"x\": " << sliceKey->pivot().x << ", "
                 << "\"y\": " << sliceKey->pivot().y << " }";
            }

            os << " }";
          }
          os << "]";
        }
        os << " }";
      }
    }
    os << "\n  ]";
  }

  os << "\n }\n"
     << "}\n";
}

} // namespace app<|MERGE_RESOLUTION|>--- conflicted
+++ resolved
@@ -1180,13 +1180,9 @@
         sample.sprite(),
         textureImage->pixelFormat(),
         render::Dithering(),
-<<<<<<< HEAD
+        Sprite::DefaultRgbMapAlgorithm(), // TODO add rgbmap algorithm preference
         nullptr, // toGray is not needed because the texture is Indexed or RGB
         nullptr) // TODO add a delegate to show progress
-=======
-        Sprite::DefaultRgbMapAlgorithm(), // TODO add rgbmap algorithm preference
-        nullptr)                // TODO add a delegate to show progress
->>>>>>> e7b955a0
         .execute(ctx);
     }
 
