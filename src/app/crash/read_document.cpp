--- conflicted
+++ resolved
@@ -39,13 +39,10 @@
 #include "doc/subobjects_io.h"
 #include "doc/tag.h"
 #include "doc/tag_io.h"
-<<<<<<< HEAD
 #include "doc/tileset.h"
 #include "doc/tileset_io.h"
 #include "doc/tilesets.h"
-=======
 #include "doc/user_data_io.h"
->>>>>>> 3d2013b3
 #include "fixmath/fixmath.h"
 
 #include <fstream>
@@ -419,14 +416,28 @@
     std::unique_ptr<Layer> lay;
 
     switch (type) {
-      case ObjectType::LayerImage: {
-        lay.reset(new LayerImage(m_sprite));
+
+      case ObjectType::LayerImage:
+      case ObjectType::LayerTilemap: {
+        std::unique_ptr<LayerImage> lay;
+
+        switch (type) {
+          case ObjectType::LayerImage:
+            lay.reset(new LayerImage(m_sprite));
+            break;
+          case ObjectType::LayerTilemap: {
+            tileset_index tilesetIndex = read32(s);
+            lay.reset(new LayerTilemap(m_sprite, tilesetIndex));
+            break;
+          }
+        }
+
         lay->setName(name);
         lay->setFlags(flags);
 
         // Blend mode & opacity
-        static_cast<LayerImage*>(lay.get())->setBlendMode((BlendMode)read16(s));
-        static_cast<LayerImage*>(lay.get())->setOpacity(read8(s));
+        lay->setBlendMode((BlendMode)read16(s));
+        lay->setOpacity(read8(s));
 
         // Cels
         int ncels = read32(s);
@@ -441,41 +452,11 @@
         break;
       }
 
-<<<<<<< HEAD
-    if (type == ObjectType::LayerImage ||
-        type == ObjectType::LayerTilemap) {
-      std::unique_ptr<LayerImage> lay;
-
-      switch (type) {
-        case ObjectType::LayerImage:
-          lay.reset(new LayerImage(m_sprite));
-          break;
-        case ObjectType::LayerTilemap: {
-          tileset_index tilesetIndex = read32(s);
-          lay.reset(new LayerTilemap(m_sprite, tilesetIndex));
-          break;
-        }
-      }
-
-      lay->setName(name);
-      lay->setFlags(flags);
-
-      // Blend mode & opacity
-      lay->setBlendMode((BlendMode)read16(s));
-      lay->setOpacity(read8(s));
-
-      // Cels
-      int ncels = read32(s);
-      for (int i=0; i<ncels; ++i) {
-        if (canceled())
-          return nullptr;
-=======
       case ObjectType::LayerGroup:
         lay.reset(new LayerGroup(m_sprite));
         lay->setName(name);
         lay->setFlags(flags);
         break;
->>>>>>> 3d2013b3
 
       default:
         Console().printf("Unable to load layer named '%s', type #%d\n",
