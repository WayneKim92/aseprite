--- conflicted
+++ resolved
@@ -150,7 +150,7 @@
                                PaletteViewModification::DRAGANDDROP);
   }
   void showEntryInStatusBar(StatusBar* statusBar, int index) override {
-    statusBar->showColor(0, "", app::Color::fromIndex(index));
+    statusBar->showColor(0, app::Color::fromIndex(index));
   }
   void showDragInfoInStatusBar(StatusBar* statusBar, bool copy, int destIndex, int newSize) override {
     statusBar->setStatusText(
@@ -281,7 +281,7 @@
     picks = newPicks;
   }
   void showEntryInStatusBar(StatusBar* statusBar, int index) override {
-    statusBar->showTile(0, "", doc::tile(index, 0));
+    statusBar->showTile(0, doc::tile(index, 0));
   }
   void showDragInfoInStatusBar(StatusBar* statusBar, bool copy, int destIndex, int newSize) override {
     statusBar->setStatusText(
@@ -1262,11 +1262,7 @@
           (m_hot.color < m_adapter->size())) {
         const int index = std::max(0, m_hot.color);
 
-<<<<<<< HEAD
         m_adapter->showEntryInStatusBar(statusBar, index);
-=======
-        statusBar->showColor(0, app::Color::fromIndex(i));
->>>>>>> f4e83371
       }
       else {
         statusBar->showDefaultText();
