/* Aseprite
 * Copyright (C) 2001-2015  David Capello
 *
 * This program is free software; you can redistribute it and/or modify
 * it under the terms of the GNU General Public License as published by
 * the Free Software Foundation; either version 2 of the License, or
 * (at your option) any later version.
 *
 * This program is distributed in the hope that it will be useful,
 * but WITHOUT ANY WARRANTY; without even the implied warranty of
 * MERCHANTABILITY or FITNESS FOR A PARTICULAR PURPOSE.  See the
 * GNU General Public License for more details.
 *
 * You should have received a copy of the GNU General Public License
 * along with this program; if not, write to the Free Software
 * Foundation, Inc., 59 Temple Place, Suite 330, Boston, MA  02111-1307  USA
 */

#ifdef HAVE_CONFIG_H
#include "config.h"
#endif

#include "app/commands/cmd_flip.h"

#include "app/app.h"
#include "app/cmd/flip_mask.h"
#include "app/cmd/flip_masked_cel.h"
#include "app/commands/params.h"
#include "app/context_access.h"
#include "app/document_api.h"
#include "app/document_range.h"
#include "app/modules/gui.h"
#include "app/transaction.h"
#include "app/ui/main_window.h"
#include "app/ui/timeline.h"
#include "app/util/range_utils.h"
#include "doc/algorithm/flip_image.h"
#include "doc/cel.h"
#include "doc/image.h"
#include "doc/layer.h"
#include "doc/mask.h"
#include "doc/sprite.h"
#include "gfx/size.h"

namespace app {

FlipCommand::FlipCommand()
  : Command("Flip",
            "Flip",
            CmdRecordableFlag)
{
  m_flipMask = false;
  m_flipType = doc::algorithm::FlipHorizontal;
}

void FlipCommand::onLoadParams(Params* params)
{
  std::string target = params->get("target");
  m_flipMask = (target == "mask");

  std::string orientation = params->get("orientation");
  m_flipType = (orientation == "vertical" ? doc::algorithm::FlipVertical:
                                            doc::algorithm::FlipHorizontal);
}

bool FlipCommand::onEnabled(Context* context)
{
  return context->checkFlags(ContextFlags::ActiveDocumentIsWritable);
}

void FlipCommand::onExecute(Context* context)
{
  ContextWriter writer(context);
  Document* document = writer.document();
  Sprite* sprite = writer.sprite();

  {
    Transaction transaction(writer.context(),
      m_flipMask ?
      (m_flipType == doc::algorithm::FlipHorizontal ?
        "Flip Horizontal":
        "Flip Vertical"):
      (m_flipType == doc::algorithm::FlipHorizontal ?
        "Flip Canvas Horizontal":
        "Flip Canvas Vertical"));
    DocumentApi api = document->getApi(transaction);

    if (m_flipMask) {
      Mask* mask = document->mask();
      CelList cels;

      DocumentLocation loc = *writer.location();
      DocumentRange range = App::instance()->getMainWindow()->getTimeline()->range();
      if (range.enabled())
        cels = get_cels_in_range(sprite, range);
      else if (writer.cel())
        cels.push_back(writer.cel());

      for (Cel* cel : cels) {
        loc.frame(cel->frame());
        loc.layer(cel->layer());

        int x, y;
        Image* image = loc.image(&x, &y);
        if (!image)
          continue;

        bool alreadyFlipped = false;

        // This variable will be the area to be flipped inside the image.
        gfx::Rect bounds(image->bounds());

        // If there is some portion of sprite selected, we flip the
        // selected region only. If the mask isn't visible, we flip the
        // whole image.
        if (document->isMaskVisible()) {
          // Intersect the full area of the image with the mask's
          // bounds, so we don't request to flip an area outside the
          // image's bounds.
          bounds = bounds.createIntersect(gfx::Rect(mask->bounds()).offset(-x, -y));

          // If the mask isn't a rectangular area, we've to flip the mask too.
          if (mask->bitmap() && !mask->isRectangular()) {
            // Flip the portion of image specified by the mask.
            transaction.execute(new cmd::FlipMaskedCel(cel, m_flipType));
            alreadyFlipped = true;
          }
        }

        // Flip the portion of image specified by "bounds" variable.
        if (!alreadyFlipped) {
<<<<<<< HEAD
          api.setCelPosition
            (sprite, cel,
              (m_flipType == doc::algorithm::FlipHorizontal ?
                sprite->width() - image->width() - cel->x():
                cel->x()),
              (m_flipType == doc::algorithm::FlipVertical ?
                sprite->height() - image->height() - cel->y():
                cel->y()));
=======
          if (!document->isMaskVisible()) {
            api.setCelPosition
              (sprite, cel,
                (m_flipType == raster::algorithm::FlipHorizontal ?
                  sprite->width() - image->width() - cel->x():
                  cel->x()),
                (m_flipType == raster::algorithm::FlipVertical ?
                  sprite->height() - image->height() - cel->y():
                  cel->y()));
          }
>>>>>>> dc7eeac2

          api.flipImage(image, bounds, m_flipType);
        }
      }

      // Flip the mask.
      Image* maskBitmap = mask->bitmap();
      if (maskBitmap) {
        transaction.execute(new cmd::FlipMask(document, m_flipType));
        document->generateMaskBoundaries();
      }
    }
    else {
      // get all sprite cels
      CelList cels;
      sprite->getCels(cels);

      // for each cel...
      for (CelIterator it = cels.begin(); it != cels.end(); ++it) {
        Cel* cel = *it;
        Image* image = cel->image();

        api.setCelPosition
          (sprite, cel,
           (m_flipType == doc::algorithm::FlipHorizontal ?
            sprite->width() - image->width() - cel->x():
            cel->x()),
           (m_flipType == doc::algorithm::FlipVertical ?
            sprite->height() - image->height() - cel->y():
            cel->y()));

        api.flipImage(image, image->bounds(), m_flipType);
      }
    }

    transaction.commit();
  }

  update_screen_for_document(document);
}

std::string FlipCommand::onGetFriendlyName() const
{
  std::string text = "Flip";

  if (m_flipMask)
    text += " Selection";
  else
    text += " Canvas";

  if (m_flipType == doc::algorithm::FlipHorizontal)
    text += " Horizontal";
  else
    text += " Vertical";

  return text;
}

Command* CommandFactory::createFlipCommand()
{
  return new FlipCommand;
}

} // namespace app<|MERGE_RESOLUTION|>--- conflicted
+++ resolved
@@ -129,27 +129,16 @@
 
         // Flip the portion of image specified by "bounds" variable.
         if (!alreadyFlipped) {
-<<<<<<< HEAD
-          api.setCelPosition
-            (sprite, cel,
-              (m_flipType == doc::algorithm::FlipHorizontal ?
-                sprite->width() - image->width() - cel->x():
-                cel->x()),
-              (m_flipType == doc::algorithm::FlipVertical ?
-                sprite->height() - image->height() - cel->y():
-                cel->y()));
-=======
           if (!document->isMaskVisible()) {
             api.setCelPosition
               (sprite, cel,
-                (m_flipType == raster::algorithm::FlipHorizontal ?
+                (m_flipType == doc::algorithm::FlipHorizontal ?
                   sprite->width() - image->width() - cel->x():
                   cel->x()),
-                (m_flipType == raster::algorithm::FlipVertical ?
+                (m_flipType == doc::algorithm::FlipVertical ?
                   sprite->height() - image->height() - cel->y():
                   cel->y()));
           }
->>>>>>> dc7eeac2
 
           api.flipImage(image, bounds, m_flipType);
         }
