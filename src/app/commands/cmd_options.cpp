--- conflicted
+++ resolved
@@ -1018,13 +1018,8 @@
 
   void updateScreenScaling() {
     ui::Manager* manager = ui::Manager::getDefault();
-<<<<<<< HEAD
-    m_system->setGpuAcceleration(m_pref.general.gpuAcceleration());
-    manager->updateAllDisplaysWithNewScale(m_pref.general.screenScale());
-=======
     manager->updateAllDisplays(m_pref.general.screenScale(),
                                m_pref.general.gpuAcceleration());
->>>>>>> 2c7fc767
   }
 
   void onApply() {
