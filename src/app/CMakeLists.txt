# Aseprite
# Copyright (C) 2018-2022  Igara Studio S.A.
# Copyright (C) 2001-2018  David Capello

# Generate a ui::Widget for each widget in a XML file
file(GLOB widget_files ${SOURCE_DATA_DIR}/widgets/*.xml)
foreach(widget_file ${widget_files})
  get_filename_component(widget_name ${widget_file} NAME_WE)
  set(output_fn ${CMAKE_CURRENT_BINARY_DIR}/${widget_name}.xml.h)

  add_custom_command(
    OUTPUT ${output_fn}
    COMMAND ${GEN_EXE} --input ${widget_file} --widgetid ${widget_name} > ${output_fn}.tmp
    COMMAND ${CMAKE_COMMAND} -E copy_if_different ${output_fn}.tmp ${output_fn}
    WORKING_DIRECTORY ${CMAKE_CURRENT_BINARY_DIR}
    MAIN_DEPENDENCY ${widget_file}
    DEPENDS ${GEN_DEP})

  list(APPEND generated_files ${output_fn})
endforeach()

# Generate preference types from data/pref.xml
set(pref_xml ${SOURCE_DATA_DIR}/pref.xml)

set(output_fn ${CMAKE_CURRENT_BINARY_DIR}/pref.xml.h)
add_custom_command(
  OUTPUT ${output_fn}
  COMMAND ${GEN_EXE} --input ${pref_xml} --pref-h > ${output_fn}.tmp
  COMMAND ${CMAKE_COMMAND} -E copy_if_different ${output_fn}.tmp ${output_fn}
  WORKING_DIRECTORY ${CMAKE_CURRENT_BINARY_DIR}
  MAIN_DEPENDENCY ${pref_xml}
  DEPENDS ${GEN_DEP})
list(APPEND generated_files ${output_fn})

set(output_fn ${CMAKE_CURRENT_BINARY_DIR}/pref.xml.cpp)
add_custom_command(
  OUTPUT ${output_fn}
  COMMAND ${GEN_EXE} --input ${pref_xml} --pref-cpp > ${output_fn}.tmp
  COMMAND ${CMAKE_COMMAND} -E copy_if_different ${output_fn}.tmp ${output_fn}
  WORKING_DIRECTORY ${CMAKE_CURRENT_BINARY_DIR}
  MAIN_DEPENDENCY ${pref_xml}
  DEPENDS ${GEN_DEP})
list(APPEND generated_files ${output_fn})

# Generate theme.xml.h from data/extensions/aseprite-theme/theme.xml
set(theme_xml ${SOURCE_DATA_DIR}/extensions/aseprite-theme/theme.xml)
set(output_fn ${CMAKE_CURRENT_BINARY_DIR}/theme.xml.h)
add_custom_command(
  OUTPUT ${output_fn}
  COMMAND ${GEN_EXE} --input ${theme_xml} --theme > ${output_fn}.tmp
  COMMAND ${CMAKE_COMMAND} -E copy_if_different ${output_fn}.tmp ${output_fn}
  WORKING_DIRECTORY ${CMAKE_CURRENT_BINARY_DIR}
  MAIN_DEPENDENCY ${theme_xml}
  DEPENDS ${GEN_DEP})
list(APPEND generated_files ${output_fn})

# Generate strings.ini.h from data/strings/en.ini
set(strings_en_ini ${SOURCE_DATA_DIR}/strings/en.ini)
set(output_fn ${CMAKE_CURRENT_BINARY_DIR}/strings.ini.h)
add_custom_command(
  OUTPUT ${output_fn}
  COMMAND ${GEN_EXE} --input ${strings_en_ini} --strings > ${output_fn}.tmp
  COMMAND ${CMAKE_COMMAND} -E copy_if_different ${output_fn}.tmp ${output_fn}
  WORKING_DIRECTORY ${CMAKE_CURRENT_BINARY_DIR}
  MAIN_DEPENDENCY ${strings_en_ini}
  DEPENDS ${GEN_DEP})
list(APPEND generated_files ${output_fn})

# Generate command_ids.ini.h from data/strings/en.ini
set(output_fn ${CMAKE_CURRENT_BINARY_DIR}/command_ids.ini.h)
add_custom_command(
  OUTPUT ${output_fn}
  COMMAND ${GEN_EXE} --input ${strings_en_ini} --command-ids > ${output_fn}.tmp
  COMMAND ${CMAKE_COMMAND} -E copy_if_different ${output_fn}.tmp ${output_fn}
  WORKING_DIRECTORY ${CMAKE_CURRENT_BINARY_DIR}
  MAIN_DEPENDENCY ${strings_en_ini}
  DEPENDS ${GEN_DEP})
list(APPEND generated_files ${output_fn})

# Check translations
file(GLOB string_files ${SOURCE_DATA_DIR}/strings/*.ini)
set(output_fn ${CMAKE_CURRENT_BINARY_DIR}/check-translations.txt)
add_custom_command(
  OUTPUT ${output_fn}
  COMMAND ${GEN_EXE} --widgets-dir "${SOURCE_DATA_DIR}/widgets/" --strings-dir "${SOURCE_DATA_DIR}/strings/" --gui-file "${SOURCE_DATA_DIR}/gui.xml" >${output_fn}
  WORKING_DIRECTORY ${CMAKE_CURRENT_BINARY_DIR}
  DEPENDS ${GEN_DEP} ${widget_files} ${string_files} "${SOURCE_DATA_DIR}/gui.xml")
list(APPEND generated_files ${output_fn})

if(ENABLE_WEBP)
  add_definitions(-DENABLE_WEBP)
endif()

if(ENABLE_PSD)
  add_definitions(-DENABLE_PSD)
endif()

# libarchive definitions
add_definitions(-DLIBARCHIVE_STATIC)

######################################################################
# app-lib target

# These specific-platform files should be in an external library
# (e.g. "base" or "os").
set(app_platform_files)
if(WIN32)
  set(app_platform_files
    font_path_win.cpp)
elseif(APPLE)
  set(app_platform_files
    font_path_osx.mm)
else()
  set(app_platform_files
    font_path_unix.cpp)
endif()

set(data_recovery_files)
if(ENABLE_DATA_RECOVERY)
  set(data_recovery_files
    crash/backup_observer.cpp
    crash/data_recovery.cpp
    crash/read_document.cpp
    crash/session.cpp
    crash/write_document.cpp
    ui/data_recovery_view.cpp)
endif()

set(file_formats
  file/ase_format.cpp
  file/bmp_format.cpp
  file/css_format.cpp
  file/fli_format.cpp
  file/gif_format.cpp
  file/ico_format.cpp
  file/jpeg_format.cpp
  file/pcx_format.cpp
  file/png_format.cpp
  file/svg_format.cpp
  file/tga_format.cpp)
if(ENABLE_WEBP)
  list(APPEND file_formats file/webp_format.cpp)
endif()
if(ENABLE_PSD)
  list(APPEND file_formats file/psd_format.cpp)
endif()

set(scripting_files)
if(ENABLE_SCRIPTING)
  set(scripting_files_ui)
  if(ENABLE_UI)
    set(scripting_files_ui
      commands/cmd_developer_console.cpp
      commands/cmd_open_script_folder.cpp
      commands/debugger.cpp
      ui/devconsole_view.cpp)
  endif()
  if(ENABLE_WEBSOCKET)
    set(scripting_files_ws
      script/websocket_class.cpp)
  endif()
  set(scripting_files
    commands/cmd_run_script.cpp
    script/app_command_object.cpp
    script/app_fs_object.cpp
    script/app_object.cpp
    script/brush_class.cpp
    script/cel_class.cpp
    script/cels_class.cpp
    script/color_class.cpp
    script/color_space_class.cpp
    script/dialog_class.cpp
    script/engine.cpp
    script/events_class.cpp
    script/frame_class.cpp
    script/frames_class.cpp
    script/grid_class.cpp
    script/image_class.cpp
    script/image_iterator_class.cpp
    script/image_spec_class.cpp
    script/images_class.cpp
    script/layer_class.cpp
    script/layers_class.cpp
    script/luacpp.cpp
    script/palette_class.cpp
    script/palettes_class.cpp
    script/pixel_color_object.cpp
    script/plugin_class.cpp
    script/point_class.cpp
    script/preferences_object.cpp
    script/range_class.cpp
    script/rectangle_class.cpp
    script/security.cpp
    script/selection_class.cpp
    script/site_class.cpp
    script/size_class.cpp
    script/slice_class.cpp
    script/slices_class.cpp
    script/sprite_class.cpp
    script/sprites_class.cpp
    script/tag_class.cpp
    script/tags_class.cpp
    script/tileset_class.cpp
    script/tilesets_class.cpp
    script/tool_class.cpp
    script/values.cpp
    script/version_class.cpp
    shell.cpp
    ${scripting_files_ws}
    ${scripting_files_ui})
endif()

set(ui_app_files)
if(ENABLE_UI)
  set(ui_app_files
    app_brushes.cpp
    app_menus.cpp
    closed_docs.cpp
    commands/cmd_about.cpp
    commands/cmd_advanced_mode.cpp
    commands/cmd_cancel.cpp
    commands/cmd_cel_properties.cpp
    commands/cmd_change_brush.cpp
    commands/cmd_change_color.cpp
    commands/cmd_clear.cpp
    commands/cmd_clear_cel.cpp
    commands/cmd_clear_recent_files.cpp
    commands/cmd_close_file.cpp
    commands/cmd_contiguous_fill.cpp
    commands/cmd_copy.cpp
    commands/cmd_copy_cel.cpp
    commands/cmd_copy_merged.cpp
    commands/cmd_cut.cpp
    commands/cmd_deselect_mask.cpp
    commands/cmd_discard_brush.cpp
    commands/cmd_duplicate_layer.cpp
    commands/cmd_duplicate_sprite.cpp
    commands/cmd_duplicate_view.cpp
    commands/cmd_exit.cpp
    commands/cmd_eyedropper.cpp
    commands/cmd_fit_screen.cpp
    commands/cmd_frame_properties.cpp
    commands/cmd_frame_tag_properties.cpp
    commands/cmd_fullscreen_mode.cpp
    commands/cmd_fullscreen_preview.cpp
    commands/cmd_goto_frame.cpp
    commands/cmd_goto_layer.cpp
    commands/cmd_goto_tab.cpp
    commands/cmd_grid.cpp
    commands/cmd_home.cpp
    commands/cmd_invert_mask.cpp
    commands/cmd_keyboard_shortcuts.cpp
    commands/cmd_launch.cpp
    commands/cmd_layer_lock.cpp
    commands/cmd_layer_opacity.cpp
    commands/cmd_layer_properties.cpp
    commands/cmd_layer_visibility.cpp
    commands/cmd_link_cels.cpp
    commands/cmd_load_mask.cpp
    commands/cmd_mask_all.cpp
    commands/cmd_mask_by_color.cpp
    commands/cmd_mask_content.cpp
    commands/cmd_modify_selection.cpp
    commands/cmd_move_cel.cpp
    commands/cmd_move_mask.cpp
    commands/cmd_new_brush.cpp
    commands/cmd_new_frame_tag.cpp
    commands/cmd_new_sprite_from_selection.cpp
    commands/cmd_onionskin.cpp
    commands/cmd_open_browser.cpp
    commands/cmd_open_group.cpp
    commands/cmd_open_in_folder.cpp
    commands/cmd_open_with_app.cpp
    commands/cmd_options.cpp
    commands/cmd_palette_editor.cpp
    commands/cmd_paste.cpp
    commands/cmd_paste_text.cpp
    commands/cmd_pixel_perfect_mode.cpp
    commands/cmd_play_animation.cpp
    commands/cmd_refresh.cpp
    commands/cmd_remove_frame.cpp
    commands/cmd_remove_frame_tag.cpp
    commands/cmd_remove_slice.cpp
    commands/cmd_reopen_closed_file.cpp
    commands/cmd_repeat_last_export.cpp
    commands/cmd_reselect_mask.cpp
    commands/cmd_reverse_frames.cpp
    commands/cmd_rotate.cpp
    commands/cmd_save_mask.cpp
    commands/cmd_save_palette.cpp
    commands/cmd_select_palette.cpp
    commands/cmd_scroll.cpp
    commands/cmd_scroll_center.cpp
    commands/cmd_select_tile.cpp
    commands/cmd_set_color_selector.cpp
    commands/cmd_set_ink_type.cpp
    commands/cmd_set_loop_section.cpp
    commands/cmd_set_palette.cpp
    commands/cmd_set_palette_entry_size.cpp
    commands/cmd_set_same_ink.cpp
    commands/cmd_show.cpp
    commands/cmd_slice_properties.cpp
    commands/cmd_sprite_properties.cpp
    commands/cmd_swap_checkerboard_colors.cpp
    commands/cmd_switch_colors.cpp
    commands/cmd_symmetry_mode.cpp
    commands/cmd_tiled_mode.cpp
    commands/cmd_timeline.cpp
    commands/cmd_toggle_preview.cpp
    commands/cmd_toggle_tiles_mode.cpp
    commands/cmd_toggle_timeline_thumbnails.cpp
    commands/cmd_undo_history.cpp
    commands/cmd_unlink_cel.cpp
    commands/cmd_zoom.cpp
    commands/filters/filter_preview.cpp
    commands/filters/filter_target_buttons.cpp
    commands/filters/filter_window.cpp
    commands/screenshot.cpp
<<<<<<< HEAD
    commands/tileset_mode.cpp
=======
    commands/show_menu.cpp
>>>>>>> e4c29953
    file_selector.cpp
    modules/editors.cpp
    modules/gfx.cpp
    modules/gui.cpp
    ui/app_menuitem.cpp
    ui/backup_indicator.cpp
    ui/browser_view.cpp
    ui/brush_popup.cpp
    ui/button_set.cpp
    ui/color_bar.cpp
    ui/color_button.cpp
    ui/color_popup.cpp
    ui/color_selector.cpp
    ui/color_shades.cpp
    ui/color_sliders.cpp
    ui/color_spectrum.cpp
    ui/color_tint_shade_tone.cpp
    ui/color_wheel.cpp
    ui/configure_timeline_popup.cpp
    ui/context_bar.cpp
    ui/dithering_selector.cpp
    ui/doc_view.cpp
    ui/drop_down_button.cpp
    ui/dynamics_popup.cpp
    ui/editor/brush_preview.cpp
    ui/editor/delayed_mouse_move.cpp
    ui/editor/dragging_value_state.cpp
    ui/editor/drawing_state.cpp
    ui/editor/editor.cpp
    ui/editor/editor_observers.cpp
    ui/editor/editor_render.cpp
    ui/editor/editor_states_history.cpp
    ui/editor/editor_view.cpp
    ui/editor/moving_cel_state.cpp
    ui/editor/moving_pixels_state.cpp
    ui/editor/moving_selection_state.cpp
    ui/editor/moving_slice_state.cpp
    ui/editor/moving_symmetry_state.cpp
    ui/editor/navigate_state.cpp
    ui/editor/pivot_helpers.cpp
    ui/editor/pixels_movement.cpp
    ui/editor/play_state.cpp
    ui/editor/scrolling_state.cpp
    ui/editor/select_box_state.cpp
    ui/editor/standby_state.cpp
    ui/editor/state_with_wheel_behavior.cpp
    ui/editor/transform_handles.cpp
    ui/editor/zooming_state.cpp
    ui/export_file_window.cpp
    ui/expr_entry.cpp
    ui/file_list.cpp
    ui/file_list_view.cpp
    ui/file_selector.cpp
    ui/filename_field.cpp
    ui/font_popup.cpp
    ui/hex_color_entry.cpp
    ui/home_view.cpp
    ui/icon_button.cpp
    ui/input_chain.cpp
    ui/keyboard_shortcuts.cpp
    ui/main_menu_bar.cpp
    ui/main_window.cpp
    ui/notifications.cpp
    ui/optional_alert.cpp
    ui/palette_popup.cpp
    ui/palette_view.cpp
    ui/palettes_listbox.cpp
    ui/popup_window_pin.cpp
    ui/pref_widget.cpp
    ui/preview_editor.cpp
    ui/recent_listbox.cpp
    ui/resources_listbox.cpp
    ui/rgbmap_algorithm_selector.cpp
    ui/sampling_selector.cpp
    ui/search_entry.cpp
    ui/select_accelerator.cpp
    ui/selection_mode_field.cpp
    ui/skin/font_data.cpp
    ui/skin/skin_part.cpp
    ui/skin/skin_property.cpp
    ui/skin/skin_slider_property.cpp
    ui/skin/skin_theme.cpp
    ui/slice_window.cpp
    ui/slider2.cpp
    ui/status_bar.cpp
    ui/tabs.cpp
    ui/tag_window.cpp
    ui/task_widget.cpp
    ui/tile_button.cpp
    ui/tileset_selector.cpp
    ui/timeline/ani_controls.cpp
    ui/timeline/timeline.cpp
    ui/toolbar.cpp
    ui/user_data_view.cpp
    ui/workspace.cpp
    ui/workspace_panel.cpp
    ui/workspace_tabs.cpp
    ui/zoom_entry.cpp
    ui_context.cpp
    util/clipboard.cpp
    util/clipboard_native.cpp
    widget_loader.cpp)
  if(ENABLE_NEWS)
    set(ui_app_files
      res/http_loader.cpp
      ui/news_listbox.cpp
      ${ui_app_files})
  endif()
endif()

set(send_crash_files)
if(ENABLE_SENTRY)
  set(send_crash_files sentry_wrapper.cpp)
else()
  set(send_crash_files send_crash.cpp)
endif()

add_library(app-lib
  active_site_handler.cpp
  app.cpp
  check_update.cpp
  cli/app_options.cpp
  cli/cli_open_file.cpp
  cli/cli_processor.cpp
  ${file_formats}
  cli/default_cli_delegate.cpp
  cli/preview_cli_delegate.cpp
  cmd.cpp
  cmd/add_cel.cpp
  cmd/add_frame.cpp
  cmd/add_layer.cpp
  cmd/add_palette.cpp
  cmd/add_slice.cpp
  cmd/add_tag.cpp
  cmd/add_tile.cpp
  cmd/add_tileset.cpp
  cmd/assign_color_profile.cpp
  cmd/background_from_layer.cpp
  cmd/clear_cel.cpp
  cmd/clear_image.cpp
  cmd/clear_mask.cpp
  cmd/clear_rect.cpp
  cmd/configure_background.cpp
  cmd/convert_color_profile.cpp
  cmd/copy_cel.cpp
  cmd/copy_frame.cpp
  cmd/copy_rect.cpp
  cmd/copy_region.cpp
  cmd/crop_cel.cpp
  cmd/deselect_mask.cpp
  cmd/flatten_layers.cpp
  cmd/flip_image.cpp
  cmd/flip_mask.cpp
  cmd/flip_masked_cel.cpp
  cmd/layer_from_background.cpp
  cmd/move_cel.cpp
  cmd/move_layer.cpp
  cmd/patch_cel.cpp
  cmd/remap_colors.cpp
  cmd/remap_tilemaps.cpp
  cmd/remap_tileset.cpp
  cmd/remove_cel.cpp
  cmd/remove_frame.cpp
  cmd/remove_layer.cpp
  cmd/remove_palette.cpp
  cmd/remove_slice.cpp
  cmd/remove_tag.cpp
  cmd/remove_tile.cpp
  cmd/remove_tileset.cpp
  cmd/replace_image.cpp
  cmd/replace_tileset.cpp
  cmd/reselect_mask.cpp
  cmd/set_cel_bounds.cpp
  cmd/set_cel_data.cpp
  cmd/set_cel_frame.cpp
  cmd/set_cel_opacity.cpp
  cmd/set_cel_position.cpp
  cmd/set_frame_duration.cpp
  cmd/set_grid_bounds.cpp
  cmd/set_last_point.cpp
  cmd/set_layer_blend_mode.cpp
  cmd/set_layer_flags.cpp
  cmd/set_layer_name.cpp
  cmd/set_layer_opacity.cpp
  cmd/set_mask.cpp
  cmd/set_mask_position.cpp
  cmd/set_palette.cpp
  cmd/set_pixel_format.cpp
  cmd/set_pixel_ratio.cpp
  cmd/set_slice_key.cpp
  cmd/set_slice_name.cpp
  cmd/set_sprite_size.cpp
  cmd/set_tag_anidir.cpp
  cmd/set_tag_color.cpp
  cmd/set_tag_name.cpp
  cmd/set_tag_range.cpp
  cmd/set_tileset_base_index.cpp
  cmd/set_tileset_name.cpp
  cmd/set_total_frames.cpp
  cmd/set_transparent_color.cpp
  cmd/set_user_data.cpp
  cmd/shift_masked_cel.cpp
  cmd/trim_cel.cpp
  cmd/unlink_cel.cpp
  cmd/with_cel.cpp
  cmd/with_document.cpp
  cmd/with_image.cpp
  cmd/with_layer.cpp
  cmd/with_slice.cpp
  cmd/with_sprite.cpp
  cmd/with_tag.cpp
  cmd/with_tileset.cpp
  cmd_sequence.cpp
  cmd_transaction.cpp
  color.cpp
  color_picker.cpp
  color_spaces.cpp
  color_utils.cpp
  commands/cmd_add_color.cpp
  commands/cmd_background_from_layer.cpp
  commands/cmd_canvas_size.cpp
  commands/cmd_cel_opacity.cpp
  commands/cmd_change_pixel_format.cpp
  commands/cmd_color_quantization.cpp
  commands/cmd_crop.cpp
  commands/cmd_export_sprite_sheet.cpp
  commands/cmd_fill_and_stroke.cpp
  commands/cmd_flatten_layers.cpp
  commands/cmd_flip.cpp
  commands/cmd_import_sprite_sheet.cpp
  commands/cmd_layer_from_background.cpp
  commands/cmd_load_palette.cpp
  commands/cmd_merge_down_layer.cpp
  commands/cmd_new_file.cpp
  commands/cmd_new_frame.cpp
  commands/cmd_new_layer.cpp
  commands/cmd_open_file.cpp
  commands/cmd_palette_size.cpp
  commands/cmd_remove_layer.cpp
  commands/cmd_save_file.cpp
  commands/cmd_sprite_size.cpp
  commands/cmd_undo.cpp
  commands/command.cpp
  commands/commands.cpp
  commands/convert_layer.cpp
  commands/filters/cmd_brightness_contrast.cpp
  commands/filters/cmd_color_curve.cpp
  commands/filters/cmd_convolution_matrix.cpp
  commands/filters/cmd_despeckle.cpp
  commands/filters/cmd_hue_saturation.cpp
  commands/filters/cmd_invert_color.cpp
  commands/filters/cmd_outline.cpp
  commands/filters/cmd_replace_color.cpp
  commands/filters/color_curve_editor.cpp
  commands/filters/convolution_matrix_stock.cpp
  commands/filters/filter_manager_impl.cpp
  commands/filters/filter_worker.cpp
  commands/move_colors_command.cpp
  commands/move_thing.cpp
  commands/move_tiles_command.cpp
  commands/new_params.cpp
  commands/quick_command.cpp
  console.cpp
  context.cpp
  context_flags.cpp
  doc.cpp
  doc_api.cpp
  doc_diff.cpp
  doc_exporter.cpp
  doc_range.cpp
  doc_range_ops.cpp
  doc_undo.cpp
  docs.cpp
  extensions.cpp
  extra_cel.cpp
  file/file.cpp
  file/file_data.cpp
  file/file_format.cpp
  file/file_formats_manager.cpp
  file/file_op_config.cpp
  file/palette_file.cpp
  file/split_filename.cpp
  file_system.cpp
  filename_formatter.cpp
  flatten.cpp
  font_path.cpp
  gui_xml.cpp
  i18n/strings.cpp
  i18n/xml_translator.cpp
  ini_file.cpp
  job.cpp
  launcher.cpp
  load_matrix.cpp
  log.cpp
  loop_tag.cpp
  modules.cpp
  modules/palettes.cpp
  pref/preferences.cpp
  recent_files.cpp
  res/palettes_loader_delegate.cpp
  res/resources_loader.cpp
  resource_finder.cpp
  restore_visible_layers.cpp
  shade.cpp
  site.cpp
  snap_to_grid.cpp
  sprite_job.cpp
  task.cpp
  thumbnail_generator.cpp
  thumbnails.cpp
  tools/active_tool.cpp
  tools/ink_type.cpp
  tools/intertwine.cpp
  tools/pick_ink.cpp
  tools/point_shape.cpp
  tools/stroke.cpp
  tools/symmetry.cpp
  tools/tool_box.cpp
  tools/tool_loop_manager.cpp
  tools/velocity.cpp
  transaction.cpp
  transformation.cpp
  ui/editor/tool_loop_impl.cpp
  ui/layer_frame_comboboxes.cpp
  util/autocrop.cpp
  util/buffer_region.cpp
  util/cel_ops.cpp
  util/conversion_to_surface.cpp
  util/expand_cel_canvas.cpp
  util/filetoks.cpp
  util/freetype_utils.cpp
  util/layer_boundaries.cpp
  util/layer_utils.cpp
  util/msk_file.cpp
  util/new_image_from_mask.cpp
  util/pal_ops.cpp
  util/pic_file.cpp
  util/pixel_ratio.cpp
  util/range_utils.cpp
  util/readable_time.cpp
  util/resize_image.cpp
  util/wrap_point.cpp
  xml_document.cpp
  xml_exception.cpp
  ${send_crash_files}
  ${ui_app_files}
  ${app_platform_files}
  ${data_recovery_files}
  ${scripting_files}
  ${generated_files})

if(TARGET generated_version)
  add_dependencies(app-lib generated_version)
endif()

target_link_libraries(app-lib
  laf-base
  cfg-lib
  clip
  doc-lib
  dio-lib
  filters-lib
  fixmath-lib
  flic-lib
  tga-lib
  laf-gfx
  render-lib
  laf-ft
  laf-os
  ui-lib
  ver-lib
  undo
  ${CMARK_LIBRARIES}
  ${TINYXML_LIBRARY}
  ${JPEG_LIBRARIES}
  ${GIF_LIBRARIES}
  ${PNG_LIBRARIES}
  ${WEBP_LIBRARIES}
  ${ZLIB_LIBRARIES}
  ${FREETYPE_LIBRARIES}
  ${HARFBUZZ_LIBRARIES}
  json11
  archive_static
  fmt
  tinyexpr)

if(ENABLE_PSD)
  target_link_libraries(app-lib psd)
endif()

# Directory where generated files by "gen" utility will stay.
target_include_directories(app-lib PUBLIC ${CMAKE_CURRENT_BINARY_DIR})

if(REQUIRE_CURL)
  target_link_libraries(app-lib net-lib)
endif()

if(ENABLE_SCRIPTING)
  target_link_libraries(app-lib lua lauxlib lualib)

  if(ENABLE_WEBSOCKET)
    target_link_libraries(app-lib ixwebsocket)
  endif()
endif()

if(ENABLE_UPDATER)
  target_link_libraries(app-lib updater-lib)
endif()

if(ENABLE_STEAM)
  add_definitions(-DENABLE_STEAM)
  target_link_libraries(app-lib steam-lib)
endif()

if(ENABLE_SENTRY)
  target_compile_definitions(app-lib PUBLIC
    -DENABLE_SENTRY
    -DSENTRY_BUILD_STATIC=1
    -DSENTRY_DNS="${SENTRY_DNS}")
  add_subdirectory(${SENTRY_DIR} sentry)
  target_link_libraries(app-lib sentry)
endif()<|MERGE_RESOLUTION|>--- conflicted
+++ resolved
@@ -316,11 +316,8 @@
     commands/filters/filter_target_buttons.cpp
     commands/filters/filter_window.cpp
     commands/screenshot.cpp
-<<<<<<< HEAD
+    commands/show_menu.cpp
     commands/tileset_mode.cpp
-=======
-    commands/show_menu.cpp
->>>>>>> e4c29953
     file_selector.cpp
     modules/editors.cpp
     modules/gfx.cpp
